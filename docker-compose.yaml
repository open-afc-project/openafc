# check .env file for env vars info and values

services:
  ratdb:
    image: ${PUB_REPO:-ghcr.io/open-afc-project}/ratdb-image:${TAG:-latest}
    restart: always
    # for persistent configuration
    # volumes:
    #   - ./pgdata:/var/lib/pgsql/data
    # environment:
    #   POSTGRES_PASSWORD: <default password>
    #   PGDATA: /var/lib/pgsql/data
    #   POSTGRES_DB: fbrat
    dns_search: [.]

  rmq:
    image: ${PUB_REPO:-ghcr.io/open-afc-project}/rmq-image:${TAG:-latest}
    restart: always
    dns_search: [.]

  dispatcher:
    image: ${PUB_REPO:-ghcr.io/open-afc-project}/dispatcher-image:${TAG:-latest}
    restart: always

    ports:
      # Ports to be used externally
      - "${EXT_IP:-0.0.0.0}:80-180:80"
      - "${EXT_IP:-0.0.0.0}:443-543:443"
    volumes:
      - ./ssl/nginx:/certificates/servers
    # Uncomment and update if you plan to use mTLS
    #   - ./ssl:/usr/share/ca-certificates/certs
    environment:
      - AFC_SERVER_NAME=_
      - AFC_ENFORCE_HTTPS=TRUE
      # set to true if required to enforce mTLS check
      - AFC_ENFORCE_MTLS=false
      - AFC_MSGHND_NAME=${AFC_REQ_SERVER}
      - AFC_MSGHND_PORT=${AFC_REQ_SERVER_PORT}
      - AFC_WEBUI_NAME=${AFC_WEBUI_NAME}
      - AFC_WEBUI_PORT=80
      # Filestorage params:
      - AFC_OBJST_HOST=${AFC_OBJST_HOST}
      - AFC_OBJST_PORT=${AFC_OBJST_PORT}
      - AFC_OBJST_SCHEME=${AFC_OBJST_SCHEME}
      # Prometheus params:
      - AFC_PROMETHEUS_TARGET=prometheus:9090
      - AFC_PROMETHEUS_ENABLED=true
    depends_on:
      - afcserver
      - msghnd
      - rat_server
      - prometheus
      - grafana
    dns_search: [.]

  rat_server:
    image: ${PRIV_REPO:-ghcr.io/open-afc-project}/webui-image:${TAG:-latest}
    volumes:
      - ${VOL_H_DB}:${VOL_C_DB}
      - ./pipe:/pipe
      # In case you want to cinfigure OIDC
      # - ./OIDC:/OIDC
    depends_on:
      - ratdb
      - rmq
      - objst
      - als_kafka
      - als_siphon
      - bulk_postgres
      - rcache
    secrets:
      - RATDB_PASSWORD
      - FLASK_SECRET_KEY
      - GOOGLE_APIKEY
      - CAPTCHA_SECRET
      - CAPTCHA_SITEKEY
      - MAIL_PASSWORD
      - OIDC_CLIENT_ID
      - OIDC_CLIENT_SECRET
      - RCACHE_DB_PASSWORD
      - DB_CREATOR_PASSWORD_RATDB
      - DB_CREATOR_PASSWORD_BULK_POSTGRES
    dns_search: [.]
    environment:
      - FLASKFILE_SQLALCHEMY_DATABASE_PASSWORD=${VOL_C_SECRETS}/RATDB_PASSWORD
      - FLASKFILE_SECRET_KEY=${VOL_C_SECRETS}/FLASK_SECRET_KEY
      - FLASKFILE_GOOGLE_APIKEY=${VOL_C_SECRETS}/GOOGLE_APIKEY
      - RATAPIFILE_CAPTCHA_SECRET=${VOL_C_SECRETS}/CAPTCHA_SECRET
      - RATAPIFILE_CAPTCHA_SITEKEY=${VOL_C_SECRETS}/CAPTCHA_SITEKEY
      - RATAPIFILE_MAIL_PASSWORD=${VOL_C_SECRETS}/MAIL_PASSWORD
      - OIDCFILE_OIDC_CLIENT_ID=${VOL_C_SECRETS}/OIDC_CLIENT_ID
      - OIDCFILE_OIDC_CLIENT_SECRET=${VOL_C_SECRETS}/OIDC_CLIENT_SECRET
      # RabbitMQ server name:
      - BROKER_TYPE=${BROKER_TYPE}
      - BROKER_FQDN=${BROKER_FQDN}
      # Filestorage params:
      - AFC_OBJST_HOST=${AFC_OBJST_HOST}
      - AFC_OBJST_PORT=${AFC_OBJST_PORT}
      - AFC_OBJST_SCHEME=${AFC_OBJST_SCHEME}
      # ALS params
<<<<<<< HEAD
      - ALS_KAFKA_SERVER_ID=${AFC_WEBUI_NAME}
      - ALS_KAFKA_CLIENT_BOOTSTRAP_SERVERS=${ALS_KAFKA_SERVER_}:${ALS_KAFKA_CLIENT_PORT_}
      - ALS_KAFKA_MAX_REQUEST_SIZE=${ALS_KAFKA_MAX_REQUEST_SIZE_}
=======
      - ALS_KAFKA_SERVER_ID=${AFC_RAT_SERVER_NAME}
      - ALS_KAFKA_CLIENT_BOOTSTRAP_SERVERS=${ALS_KAFKA_SERVER}:${ALS_KAFKA_CLIENT_PORT}
      - ALS_KAFKA_MAX_REQUEST_SIZE=${ALS_KAFKA_MAX_REQUEST_SIZE}
      - AFC_ALS_TOPIC_NAME=${AFC_ALS_TOPIC_NAME}
      - AFC_JSON_TOPIC_PREFIX=${AFC_JSON_TOPIC_PREFIX}
>>>>>>> 10474b2c
      # Rcache parameters
      - RCACHE_ENABLED=${RCACHE_ENABLED}
      - RCACHE_POSTGRES_DSN=${RCACHE_POSTGRES_DSN}
      - RCACHE_POSTGRES_PASSWORD_FILE=${VOL_C_SECRETS}/RCACHE_DB_PASSWORD
      - RCACHE_SERVICE_URL=http://rcache:${RCACHE_CLIENT_PORT}
      - RCACHE_RMQ_DSN=${RCACHE_RMQ_DSN}
      # Database Creator parameters and endpoint
      - AFC_DB_CREATOR_DSN_RATDB=postgresql://postgres:postgres@ratdb/postgres
      - AFC_DB_CREATOR_PASSWORD_FILE_RATDB=${VOL_C_SECRETS}/DB_CREATOR_PASSWORD_RATDB
      - AFC_DB_CREATOR_DSN_BULK_POSTGRES=postgresql://postgres:postgres@bulk_postgres/postgres
      - AFC_DB_CREATOR_PASSWORD_FILE_BULK_POSTGRES=${VOL_C_SECRETS}/DB_CREATOR_PASSWORD_BULK_POSTGRES
      # OIDC and Captcha conf can be added here:
      # - OIDC_ARG=/OIDC/oidc_env.cfg
      # - RATAPI_ARG=/OIDC/ratapi_env.cfg

  msghnd:
    image: ${PRIV_REPO:-ghcr.io/open-afc-project}/afc-msghnd:${TAG:-latest}
    environment:
      - FLASKFILE_SQLALCHEMY_DATABASE_PASSWORD=${VOL_C_SECRETS}/RATDB_PASSWORD
      - FLASKFILE_SECRET_KEY=${VOL_C_SECRETS}/FLASK_SECRET_KEY
      - FLASKFILE_GOOGLE_APIKEY=${VOL_C_SECRETS}/GOOGLE_APIKEY
      - RATAPIFILE_CAPTCHA_SECRET=${VOL_C_SECRETS}/CAPTCHA_SECRET
      - RATAPIFILE_CAPTCHA_SITEKEY=${VOL_C_SECRETS}/CAPTCHA_SITEKEY
      - RATAPIFILE_MAIL_PASSWORD=${VOL_C_SECRETS}/MAIL_PASSWORD
      - OIDCFILE_OIDC_CLIENT_ID=${VOL_C_SECRETS}/OIDC_CLIENT_ID
      - OIDCFILE_OIDC_CLIENT_SECRET=${VOL_C_SECRETS}/OIDC_CLIENT_SECRET
      # RabbitMQ server name:
      - BROKER_TYPE=${BROKER_TYPE}
      - BROKER_FQDN=${BROKER_FQDN}
      # Filestorage params:
      - AFC_OBJST_HOST=${AFC_OBJST_HOST}
      - AFC_OBJST_PORT=${AFC_OBJST_PORT}
      - AFC_OBJST_SCHEME=${AFC_OBJST_SCHEME}
      # ALS params
      - ALS_KAFKA_SERVER_ID=msghnd
      - ALS_KAFKA_CLIENT_BOOTSTRAP_SERVERS=${ALS_KAFKA_SERVER}:${ALS_KAFKA_CLIENT_PORT}
      - ALS_KAFKA_MAX_REQUEST_SIZE=${ALS_KAFKA_MAX_REQUEST_SIZE}
      - AFC_ALS_TOPIC_NAME=${AFC_ALS_TOPIC_NAME}
      - AFC_JSON_TOPIC_PREFIX=${AFC_JSON_TOPIC_PREFIX}
      # Rcache parameters
      - RCACHE_ENABLED=${RCACHE_ENABLED}
      - RCACHE_POSTGRES_DSN=${RCACHE_POSTGRES_DSN}
      - RCACHE_POSTGRES_PASSWORD_FILE=${VOL_C_SECRETS}/RCACHE_DB_PASSWORD
      - RCACHE_SERVICE_URL=http://rcache:${RCACHE_CLIENT_PORT}
      - RCACHE_RMQ_DSN=${RCACHE_RMQ_DSN}
    dns_search: [.]
    secrets:
      - RATDB_PASSWORD
      - FLASK_SECRET_KEY
      - GOOGLE_APIKEY
      - CAPTCHA_SECRET
      - CAPTCHA_SITEKEY
      - MAIL_PASSWORD
      - OIDC_CLIENT_ID
      - OIDC_CLIENT_SECRET
      - RCACHE_DB_PASSWORD
    depends_on:
      - ratdb
      - rmq
      - objst
      - als_kafka
      - als_siphon
      - bulk_postgres
      - rcache

  afcserver:
    image: ${PRIV_REPO:-ghcr.io/open-afc-project}/afcserver-image:${TAG:-latest}
    restart: always
    environment:
      - AFC_SERVER_PORT=${AFC_REQ_SERVER_PORT}
      - AFC_SERVER_RATDB_DSN=postgresql://postgres:postgres@ratdb/fbrat
      - AFC_SERVER_RATDB_RATDB_PASSWORD_FILE=${VOL_C_SECRETS}/RATDB_PASSWORD
      - AFC_SERVER_REQUEST_TIMEOUT=180
      - AFC_SERVER_CONFIG_REFRESH=5
      - RCACHE_POSTGRES_DSN=${RCACHE_POSTGRES_DSN}
      - RCACHE_POSTGRES_PASSWORD_FILE=${VOL_C_SECRETS}/RCACHE_DB_PASSWORD
      - RCACHE_RMQ_DSN=${RCACHE_RMQ_DSN}
      # ALS params
      - ALS_KAFKA_SERVER_ID=${AFC_REQ_SERVER}
      - ALS_KAFKA_CLIENT_BOOTSTRAP_SERVERS=${ALS_KAFKA_SERVER}:${ALS_KAFKA_CLIENT_PORT}
      - ALS_KAFKA_MAX_REQUEST_SIZE=${ALS_KAFKA_MAX_REQUEST_SIZE}
      - AFC_ALS_TOPIC_NAME=${AFC_ALS_TOPIC_NAME}
      - AFC_JSON_TOPIC_PREFIX=${AFC_JSON_TOPIC_PREFIX}
      # Filestorage params:
      - AFC_OBJST_HOST=${AFC_OBJST_HOST}
      - AFC_OBJST_PORT=${AFC_OBJST_PORT}
      - AFC_OBJST_SCHEME=${AFC_OBJST_SCHEME}
      # RabbitMQ server name:
      - BROKER_TYPE=${BROKER_TYPE}
      - BROKER_FQDN=${BROKER_FQDN}
    dns_search: [.]
    secrets:
      - RATDB_PASSWORD
      - RCACHE_DB_PASSWORD
    depends_on:
      - ratdb
      - rmq
      - als_kafka
      - bulk_postgres
      - objst

  objst:
    image: ${PUB_REPO:-ghcr.io/open-afc-project}/objstorage-image:${TAG:-latest}
    environment:
      - AFC_OBJST_PORT=${AFC_OBJST_PORT}
      - AFC_OBJST_HIST_PORT=4999
      - AFC_OBJST_LOCAL_DIR=/storage
      - FLASKFILE_SQLALCHEMY_DATABASE_PASSWORD=${VOL_C_SECRETS}/RATDB_PASSWORD
      - FLASKFILE_SECRET_KEY=${VOL_C_SECRETS}/FLASK_SECRET_KEY
      - FLASKFILE_GOOGLE_APIKEY=${VOL_C_SECRETS}/GOOGLE_APIKEY
      - RATAPIFILE_CAPTCHA_SECRET=${VOL_C_SECRETS}/CAPTCHA_SECRET
      - RATAPIFILE_CAPTCHA_SITEKEY=${VOL_C_SECRETS}/CAPTCHA_SITEKEY
      - RATAPIFILE_MAIL_PASSWORD=${VOL_C_SECRETS}/MAIL_PASSWORD
      - OIDCFILE_OIDC_CLIENT_ID=${VOL_C_SECRETS}/OIDC_CLIENT_ID
      - OIDCFILE_OIDC_CLIENT_SECRET=${VOL_C_SECRETS}/OIDC_CLIENT_SECRET
    secrets:
      - RATDB_PASSWORD
      - FLASK_SECRET_KEY
      - GOOGLE_APIKEY
      - CAPTCHA_SECRET
      - CAPTCHA_SITEKEY
      - MAIL_PASSWORD
      - OIDC_CLIENT_ID
      - OIDC_CLIENT_SECRET
    dns_search: [.]

  worker:
    image: ${PRIV_REPO:-ghcr.io/open-afc-project}/afc-worker:${TAG:-latest}
    volumes:
      - ${VOL_H_DB}:${VOL_C_DB}
      # used for testing mainly
      # - ./pipe:/pipe
    environment:
      # Filestorage params:
      - AFC_OBJST_HOST=${AFC_OBJST_HOST}
      - AFC_OBJST_PORT=${AFC_OBJST_PORT}
      - AFC_OBJST_SCHEME=${AFC_OBJST_SCHEME}
      # worker params
      - AFC_WORKER_CELERY_WORKERS=rat_1 rat_2
      # RabbitMQ server name:
      - BROKER_TYPE=${BROKER_TYPE}
      - BROKER_FQDN=${BROKER_FQDN}
      # afc-engine preload lib params
      - AFC_AEP_ENABLE=1
      - AFC_AEP_DEBUG=1
      - AFC_AEP_REAL_MOUNTPOINT=${VOL_C_DB}/3dep/1_arcsec
      # Rcache parameters
      - RCACHE_ENABLED=${RCACHE_ENABLED}
      - RCACHE_SERVICE_URL=http://rcache:${RCACHE_CLIENT_PORT}
      - RCACHE_RMQ_DSN=${RCACHE_RMQ_DSN}
      # ALS params
      - ALS_KAFKA_SERVER_ID=worker
      - ALS_KAFKA_CLIENT_BOOTSTRAP_SERVERS=${ALS_KAFKA_SERVER}:${ALS_KAFKA_CLIENT_PORT}
      - ALS_KAFKA_MAX_REQUEST_SIZE=${ALS_KAFKA_MAX_REQUEST_SIZE}
      - AFC_ALS_TOPIC_NAME=${AFC_ALS_TOPIC_NAME}
      - AFC_JSON_TOPIC_PREFIX=${AFC_JSON_TOPIC_PREFIX}
      - RCACHE_UPDATE_ON_SEND=True
      # TIMEOUT
      - AFC_WORKER_ENG_TOUT=300
    depends_on:
      - ratdb
      - rmq
      - objst
      - rcache
      - als_kafka
    dns_search: [.]

  als_kafka:
    image: ${PUB_REPO:-ghcr.io/open-afc-project}/als-kafka-image:${TAG:-latest}
    restart: always
    environment:
      - KAFKA_ADVERTISED_HOST=${ALS_KAFKA_SERVER}
      - KAFKA_CLIENT_PORT=${ALS_KAFKA_CLIENT_PORT}
      - KAFKA_MAX_REQUEST_SIZE=${ALS_KAFKA_MAX_REQUEST_SIZE}
      - AFC_ALS_TOPIC_NAME=${AFC_ALS_TOPIC_NAME}
      - AFC_JSON_TOPIC_PREFIX=${AFC_JSON_TOPIC_PREFIX}
    dns_search: [.]

  als_siphon:
    image: ${PUB_REPO:-ghcr.io/open-afc-project}/als-siphon-image:${TAG:-latest}
    restart: always
    environment:
      - KAFKA_SERVERS=${ALS_KAFKA_SERVER}:${ALS_KAFKA_CLIENT_PORT}
      - POSTGRES_ALS_CONN_STR=bulk_postgres
      - POSTGRES_LOG_CONN_STR=bulk_postgres
      - POSTGRES_ALS_PASSWORD_FILE=${VOL_C_SECRETS}/ALS_DB_PASSWORD
      - POSTGRES_LOG_PASSWORD_FILE=${VOL_C_SECRETS}/ALS_JSON_LOG_DB_PASSWORD
<<<<<<< HEAD
      - KAFKA_MAX_REQUEST_SIZE=${ALS_KAFKA_MAX_REQUEST_SIZE_}
      - AFC_DB_CREATOR_URL=http://${AFC_WEBUI_NAME}/fbrat/admin/CreateDb
=======
      - KAFKA_MAX_REQUEST_SIZE=${ALS_KAFKA_MAX_REQUEST_SIZE}
      - AFC_ALS_TOPIC_NAME=${AFC_ALS_TOPIC_NAME}
      - AFC_JSON_TOPIC_PREFIX=${AFC_JSON_TOPIC_PREFIX}
      - AFC_DB_CREATOR_URL=http://${AFC_RAT_SERVER_NAME}/fbrat/admin/CreateDb
>>>>>>> 10474b2c
    secrets:
      - ALS_DB_PASSWORD
      - ALS_JSON_LOG_DB_PASSWORD
    depends_on:
      - als_kafka
      - bulk_postgres
    dns_search: [.]

  bulk_postgres:
    image: ${PUB_REPO:-ghcr.io/open-afc-project}/bulk-postgres-image:${TAG:-latest}
    dns_search: [.]
    # add for bulk_postgres persistence
    # volumes:
    #   - ./bulk_pgdata:/var/lib/postgresql/data

  uls_downloader:
    image: ${PUB_REPO:-ghcr.io/open-afc-project}/uls-downloader:${TAG:-latest}
    restart: always
    environment:
      - ULS_AFC_URL=http://${AFC_REQ_SERVER}:${AFC_REQ_SERVER_PORT}/fbrat/ap-afc/availableSpectrumInquiryInternal?nocache=True
      - ULS_DELAY_HR=1
      - ULS_SERVICE_STATE_DB_DSN=postgresql://postgres:postgres@bulk_postgres/fs_state
      - ULS_SERVICE_STATE_DB_PASSWORD_FILE=${VOL_C_SECRETS}/ULS_STATE_DB_PASSWORD
      - ULS_PROMETHEUS_PORT=8000
      # ULS_SMTP_SERVER, ULS_SMTP_USERNAME and, maybe, ULS_SMTP_PORT,
      # ULS_SMTP_SSL, ULS_SMTP_TLS should also be specified to send email
      # notifications
      - ULS_SMTP_PASSWORD_FILE=${VOL_C_SECRETS}/MAIL_PASSWORD
      # ULS autoupdate error reporting configuration See README for ULS updater for reference
        #- ULS_ALARM_SMTP_INFO=/run/secrets/NOTIFIER_MAIL.json
        #- ULS_ALARM_EMAIL_TO=wcc-afc-swdev.pdl@broadcom.com
        #- ULS_ALARM_ALARM_INTERVAL_HR=0
        #- ULS_ALARM_SUCCESS_MAX_AGE_HR=9
        #- ULS_ALARM_BEACON_INTERVAL_HR=0
      # Rcache parameters
      - RCACHE_ENABLED=${RCACHE_ENABLED}
      - RCACHE_SERVICE_URL=http://rcache:${RCACHE_CLIENT_PORT}
      # ALS params
      - ALS_KAFKA_SERVER_ID=fs_downloader
      - ALS_KAFKA_CLIENT_BOOTSTRAP_SERVERS=${ALS_KAFKA_SERVER}:${ALS_KAFKA_CLIENT_PORT}
      # DB Creator API
      - AFC_DB_CREATOR_URL=http://${AFC_WEBUI_NAME}/fbrat/admin/CreateDb
    volumes:
      - ${VOL_H_DB}:/rat_transfer
      # May be useful in prod deployment
      # - uls_downloader_state:/uls_downloader_state
    secrets:
      - MAIL_PASSWORD
      - ULS_STATE_DB_PASSWORD
    depends_on:
      - bulk_postgres
    dns_search: [.]

  cert_db:
    image: ${PUB_REPO:-ghcr.io/open-afc-project}/cert_db:${TAG:-latest}
    depends_on:
      - ratdb
    links:
      - ratdb
      - als_kafka
    environment:
      - ALS_KAFKA_SERVER_ID=cert_db
      - ALS_KAFKA_CLIENT_BOOTSTRAP_SERVERS=${ALS_KAFKA_SERVER}:${ALS_KAFKA_CLIENT_PORT}
      - ALS_KAFKA_MAX_REQUEST_SIZE=${ALS_KAFKA_MAX_REQUEST_SIZE}
      - AFC_ALS_TOPIC_NAME=${AFC_ALS_TOPIC_NAME}
      - AFC_JSON_TOPIC_PREFIX=${AFC_JSON_TOPIC_PREFIX}
      - FLASKFILE_SQLALCHEMY_DATABASE_PASSWORD=${VOL_C_SECRETS}/RATDB_PASSWORD
      - FLASKFILE_SECRET_KEY=${VOL_C_SECRETS}/FLASK_SECRET_KEY
      - FLASKFILE_GOOGLE_APIKEY=${VOL_C_SECRETS}/GOOGLE_APIKEY
      - RATAPIFILE_CAPTCHA_SECRET=${VOL_C_SECRETS}/CAPTCHA_SECRET
      - RATAPIFILE_CAPTCHA_SITEKEY=${VOL_C_SECRETS}/CAPTCHA_SITEKEY
      - RATAPIFILE_MAIL_PASSWORD=${VOL_C_SECRETS}/MAIL_PASSWORD
      - OIDCFILE_OIDC_CLIENT_ID=${VOL_C_SECRETS}/OIDC_CLIENT_ID
      - OIDCFILE_OIDC_CLIENT_SECRET=${VOL_C_SECRETS}/OIDC_CLIENT_SECRET
    secrets:
      - RATDB_PASSWORD
      - FLASK_SECRET_KEY
      - GOOGLE_APIKEY
      - CAPTCHA_SECRET
      - CAPTCHA_SITEKEY
      - MAIL_PASSWORD
      - OIDC_CLIENT_ID
      - OIDC_CLIENT_SECRET

  rcache:
    image: ${PUB_REPO:-ghcr.io/open-afc-project}/rcache-image:${TAG:-latest}
    restart: always
    environment:
      - RCACHE_ENABLED=${RCACHE_ENABLED}
      - RCACHE_CLIENT_PORT=${RCACHE_CLIENT_PORT}
      - RCACHE_POSTGRES_DSN=${RCACHE_POSTGRES_DSN}
      - RCACHE_POSTGRES_PASSWORD_FILE=${VOL_C_SECRETS}/RCACHE_DB_PASSWORD
      - RCACHE_AFC_REQ_URL=http://${AFC_REQ_SERVER}:${AFC_REQ_SERVER_PORT}/fbrat/ap-afc/availableSpectrumInquiry?nocache=True
      - RCACHE_RULESETS_URL=http://${AFC_WEBUI_NAME}/fbrat/ratapi/v1/GetRulesetIDs
      - RCACHE_CONFIG_RETRIEVAL_URL=http://${AFC_WEBUI_NAME}/fbrat/ratapi/v1/GetAfcConfigByRulesetID
      # ALS params
      - ALS_KAFKA_SERVER_ID=rcache
      - ALS_KAFKA_CLIENT_BOOTSTRAP_SERVERS=${ALS_KAFKA_SERVER}:${ALS_KAFKA_CLIENT_PORT}
      - ALS_KAFKA_MAX_REQUEST_SIZE=${ALS_KAFKA_MAX_REQUEST_SIZE}
      - AFC_ALS_TOPIC_NAME=${AFC_ALS_TOPIC_NAME}
      - AFC_JSON_TOPIC_PREFIX=${AFC_JSON_TOPIC_PREFIX}
      # DB Creator API
      - AFC_DB_CREATOR_URL=http://${AFC_WEBUI_NAME}/fbrat/admin/CreateDb
    secrets:
      - RCACHE_DB_PASSWORD
    depends_on:
      - bulk_postgres
    dns_search: [.]

  grafana:
    image: ${PUB_REPO:-ghcr.io/open-afc-project}/grafana-image:${TAG:-latest}
    restart: always
    volumes:
      - /var/run/docker.sock:/var/run/docker.sock
    environment:
      - GF_SECURITY_ADMIN_USER=admin
      - GRAFANA_ADMIN_PASSWORD_FILE=${VOL_C_SECRETS}/GRAFANA_ADMIN_PASSWORD
      - GRAFANA_DATABASE_URL=postgres://postgres:postgres@bulk_postgres/grafana
      - GRAFANA_DATABASE_PASSWORD_FILE=${VOL_C_SECRETS}/GRAFANA_DB_PASSWORD
      - GRAFANA_DS_ALS_RO_DSN=postgresql://postgres:postgres@bulk_postgres/ALS
      - GRAFANA_DS_ALS_RO_PASSWORD_FILE=${VOL_C_SECRETS}/ALS_RO_DB_PASSWORD
      - GRAFANA_DS_JSON_LOG_RO_DSN=postgresql://postgres:postgres@bulk_postgres/AFC_LOGS
      - GRAFANA_DS_JSON_LOG_RO_PASSWORD_FILE=${VOL_C_SECRETS}/ALS_JSON_LOG_RO_DB_PASSWORD
      - GRAFANA_DS_FS_STATE_RO_DSN=postgresql://postgres:postgres@bulk_postgres/fs_state
      - GRAFANA_DS_FS_STATE_RO_PASSWORD_FILE=${VOL_C_SECRETS}/ULS_STATE_RO_DB_PASSWORD
      - GRAFANA_DS_PROMETHEUS_URL=http://prometheus:9090
      - GRAFANA_DS_RCACHE_URL=http://rcache:8000
      - GRAFANA_DS_LOKI_URL=http://loki:3100
      - GRAFANA_COMPOSE_PROJECT_NAME=${COMPOSE_PROJECT_NAME}
      # DB Creator API
      - AFC_DB_CREATOR_URL=http://${AFC_WEBUI_NAME}/fbrat/admin/CreateDb
    depends_on:
      - prometheus
      - bulk_postgres
    secrets:
      - GRAFANA_DB_PASSWORD
      - ALS_RO_DB_PASSWORD
      - ALS_JSON_LOG_RO_DB_PASSWORD
      - ULS_STATE_RO_DB_PASSWORD
      - GRAFANA_ADMIN_PASSWORD
    dns_search: [.]

  loki:
    image: ${PUB_REPO:-ghcr.io/open-afc-project}/loki-image:${TAG:-latest}
    restart: always
    dns_search: [.]

  promtail:
    image: ${PUB_REPO:-ghcr.io/open-afc-project}/promtail-image:${TAG:-latest}
    restart: always
    volumes:
      - /var/run/docker.sock:/var/run/docker.sock
      - /var/lib/docker/containers:/var/lib/docker/containers
    environment:
      - GRAFANA_DS_LOKI_URL=http://loki:3100
      - GRAFANA_COMPOSE_PROJECT_NAME=${COMPOSE_PROJECT_NAME}
    dns_search: [.]

  prometheus:
    image: ${PUB_REPO:-ghcr.io/open-afc-project}/prometheus-image:${TAG:-latest}
    restart: always
    depends_on:
      - cadvisor
    dns_search: [.]

  cadvisor:
    image:  ${PUB_REPO:-ghcr.io/open-afc-project}/cadvisor-image:${TAG:-latest}
    restart: always
    volumes:
    - /:/rootfs:ro
    - /var/run:/var/run:rw
    - /sys:/sys:ro
    - /var/lib/docker/:/var/lib/docker:ro
    - /dev/disk/:/dev/disk:ro
    dns_search: [.]

  nginxexporter:
    image: ${PUB_REPO:-ghcr.io/open-afc-project}/nginxexporter-image:${TAG:-latest}
    restart: always
    depends_on:
      - dispatcher
    dns_search: [.]

# Should be added if ULS downloader state persistent needed
# volumes:
#   uls_downloader_state:

secrets:
  ALS_DB_PASSWORD:
    file: ${VOL_H_SECRETS}/ALS_DB_PASSWORD
  ALS_JSON_LOG_DB_PASSWORD:
    file: ${VOL_H_SECRETS}/ALS_JSON_LOG_DB_PASSWORD
  CAPTCHA_SECRET:
    file: ${VOL_H_SECRETS}/CAPTCHA_SECRET
  CAPTCHA_SITEKEY:
    file: ${VOL_H_SECRETS}/CAPTCHA_SITEKEY
  FLASK_SECRET_KEY:
    file: ${VOL_H_SECRETS}/FLASK_SECRET_KEY
  GOOGLE_APIKEY:
    file: ${VOL_H_SECRETS}/GOOGLE_APIKEY
  MAIL_PASSWORD:
    file: ${VOL_H_SECRETS}/MAIL_PASSWORD
  OIDC_CLIENT_ID:
    file: ${VOL_H_SECRETS}/OIDC_CLIENT_ID
  OIDC_CLIENT_SECRET:
    file: ${VOL_H_SECRETS}/OIDC_CLIENT_SECRET
  RATDB_PASSWORD:
    file: ${VOL_H_SECRETS}/RATDB_PASSWORD
  DB_CREATOR_PASSWORD_RATDB:
    file: ${VOL_H_SECRETS}/DB_CREATOR_PASSWORD_RATDB
  DB_CREATOR_PASSWORD_BULK_POSTGRES:
    file: ${VOL_H_SECRETS}/DB_CREATOR_PASSWORD_BULK_POSTGRES
  RCACHE_DB_PASSWORD:
    file: ${VOL_H_SECRETS}/RCACHE_DB_PASSWORD
  ULS_STATE_DB_PASSWORD:
    file: ${VOL_H_SECRETS}/ULS_STATE_DB_PASSWORD
  GRAFANA_DB_PASSWORD:
    file: ${VOL_H_SECRETS}/GRAFANA_DB_PASSWORD
  ALS_RO_DB_PASSWORD:
    file: ${VOL_H_SECRETS}/ALS_RO_DB_PASSWORD
  ALS_JSON_LOG_RO_DB_PASSWORD:
    file: ${VOL_H_SECRETS}/ALS_JSON_LOG_RO_DB_PASSWORD
  ULS_STATE_RO_DB_PASSWORD:
    file: ${VOL_H_SECRETS}/ULS_STATE_RO_DB_PASSWORD
  GRAFANA_ADMIN_PASSWORD:
    file: ${VOL_H_SECRETS}/GRAFANA_ADMIN_PASSWORD<|MERGE_RESOLUTION|>--- conflicted
+++ resolved
@@ -99,17 +99,12 @@
       - AFC_OBJST_PORT=${AFC_OBJST_PORT}
       - AFC_OBJST_SCHEME=${AFC_OBJST_SCHEME}
       # ALS params
-<<<<<<< HEAD
       - ALS_KAFKA_SERVER_ID=${AFC_WEBUI_NAME}
-      - ALS_KAFKA_CLIENT_BOOTSTRAP_SERVERS=${ALS_KAFKA_SERVER_}:${ALS_KAFKA_CLIENT_PORT_}
-      - ALS_KAFKA_MAX_REQUEST_SIZE=${ALS_KAFKA_MAX_REQUEST_SIZE_}
-=======
       - ALS_KAFKA_SERVER_ID=${AFC_RAT_SERVER_NAME}
       - ALS_KAFKA_CLIENT_BOOTSTRAP_SERVERS=${ALS_KAFKA_SERVER}:${ALS_KAFKA_CLIENT_PORT}
       - ALS_KAFKA_MAX_REQUEST_SIZE=${ALS_KAFKA_MAX_REQUEST_SIZE}
       - AFC_ALS_TOPIC_NAME=${AFC_ALS_TOPIC_NAME}
       - AFC_JSON_TOPIC_PREFIX=${AFC_JSON_TOPIC_PREFIX}
->>>>>>> 10474b2c
       # Rcache parameters
       - RCACHE_ENABLED=${RCACHE_ENABLED}
       - RCACHE_POSTGRES_DSN=${RCACHE_POSTGRES_DSN}
@@ -297,15 +292,10 @@
       - POSTGRES_LOG_CONN_STR=bulk_postgres
       - POSTGRES_ALS_PASSWORD_FILE=${VOL_C_SECRETS}/ALS_DB_PASSWORD
       - POSTGRES_LOG_PASSWORD_FILE=${VOL_C_SECRETS}/ALS_JSON_LOG_DB_PASSWORD
-<<<<<<< HEAD
-      - KAFKA_MAX_REQUEST_SIZE=${ALS_KAFKA_MAX_REQUEST_SIZE_}
       - AFC_DB_CREATOR_URL=http://${AFC_WEBUI_NAME}/fbrat/admin/CreateDb
-=======
       - KAFKA_MAX_REQUEST_SIZE=${ALS_KAFKA_MAX_REQUEST_SIZE}
       - AFC_ALS_TOPIC_NAME=${AFC_ALS_TOPIC_NAME}
       - AFC_JSON_TOPIC_PREFIX=${AFC_JSON_TOPIC_PREFIX}
-      - AFC_DB_CREATOR_URL=http://${AFC_RAT_SERVER_NAME}/fbrat/admin/CreateDb
->>>>>>> 10474b2c
     secrets:
       - ALS_DB_PASSWORD
       - ALS_JSON_LOG_DB_PASSWORD
