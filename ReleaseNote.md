# Release Note

## **Version and Date**
<<<<<<< HEAD
|Version|**OA-321**|
| :- | :- |
|**Date**|**07/29/2022**|


## **Issues Addressed**
 * Jira OA-321: Add "Max Allowed EIRP" to exc_thr file and visibilityThreshold to afc_config.json

## **Interface Changes**
 * The visibilityThreshold is in the AFC_config.json file (see an example attached to the jira ticket) 

## **Testing Done**
 * Confirmed that exc_thr has a new column "EIRP_LIMIT (dBm)" after "FS I/N (dB)" column.
 * Confirmed that the exc_thr file has all links with distance < 1km AND for distances > 1km, only links with I/N > -6 dB are included.
 * See test attached to this jira ticket.

## **Open Issues**

=======
|Version|**OA-317 & OA-232**|
| :- | :- |
|**Date**|**07/25/2022**|

## **Issues Addressed**
 * Jira OA-317: Implement setting FS Rx height per WinnForum R2-AIP-14 (also implemented this for FS Tx height)
 * Jira OA-232: Implement WINNF R2-AIP-05 remaining rules on Antenna Gain and Diameter 

## **Interface Changes**
 * For both tickets, there were changes in the ULS script, as such there's new ULS file that needs to be used.
 * For OA-317, in the "_param.csv" ULS file there's a "return_FSID" column which has a valid value for forward paths with missing Rx height and their return paths. When paths A and B are matched, the return_FSID for A is set to B, and return_FSID for B is set to A, always.
 * There's also "FRN" (FCC Registration Number) that is used for return path matching in "_param.csv" file.
 * For OA-317, there's no new column in the .sqlite. The Rx height to center RAAT column shows the corrected value per R2-AIP-14.
 * For OA-233, there's no new column in the .sqlite. However, there are new columns in the "_param.csv" file: "Tx Ant Model Name Matched", "Tx Ant Category", "Tx Ant Diameter (m)", "Tx Ant Midband Gain", "Rx Ant Midband Gain", "Tx Gain ULS" and "Rx Gain ULS."
 * The "Rx Gain" and "Tx Gain" are the gains calculated per R2-AIP-05/06.
 * Note: If FSID A has a return_FSID of B, then B has a return_FSID = A. In this case A and B are considered to be paired links. If A has return_FSID = -B, then then B has a return_FSID not equal to A, B has already been paired with a different link. I used the '-' to distinguish between a "pair" and using a "candidate" link.

## **Testing Done**
 * OA-317: ULS checks (on WFA Test Vector ULS): in the .csv ULS file with filename appended with "param," the last column "return_FSID" is used for validation.
 * Confirmed in the anomalous file that there's no FS link with invalid/blank Tx/Rx height that was thrown out
 * Confirmed that when "return_FSID" is blank, there was a valid "Rx Height to Center RAAT (m)" (99.8% of the links) by using Rx Height != -1 in _sorted.csv file.
 * Height of 42.5m was set for only 25 links (return_FSID is blank as expected as in this case return path didn't have height either). Validated a few of the links via online ULS that they didn't have a height and nor did its return link (for example WAY91/WAY90 didn't have a return path). Confirmed that none of the 25 links had a return link.
 * Confirmed that all 134 links were matched with return correctly. Only 14 of them didn't match on lat/long (Tx or Rx) perfectly but they were at max 0.000138889 different which is within 1 arcsec accuracy that's checked (2.78e-4 deg).
 * For Tx heights, only 0.01% of the links (=9 links) had invalid Tx height for which R2-AIP-14 was applied. 6 (out of 9) got R2-AIP-14(a-iii)= 42.5m height and the remaining (3 out of 9) got the return path's Rx height.

 * OA-232: ULS checks (on WFA Test Vector ULS):
 * About 88.7% of links get R2-AIP-05(a) applied. Out of these cases, 88.1% got ULS-Gain, 11.8% got Midband Gain and 0.1% got Typical Gain.
 * Next, out of 6107 blank Rx Ant Model, only two had a valid Tx Ant Model and same Gain where R2-AIP-05(b) is applied.
 * Validated majority of R2-AIP-05(c) and (d) cases.
 * There were 0.2% with blank Rx Gain where R2-AIP-05(e) is applied.
 * Validated matching of the Rx Antenna models per the mapping created using the database on WinnForum antenna respository.
 
## **Open Issues**
 * There are 5 FS links with Rx height > 600m that are erroneous. These haven't been fixed yet. R2-AIP-14 most likely will be amended with a recommendation on how to fix these.
>>>>>>> d410de61
## **Version and Date**
|Version|**OA-302**|
| :- | :- |
|**Date**|**07/19/2022**|


## **Issues Addressed**
 * Jira OA-302: Include additional heights for RLANs

## **Interface Changes**
 * None

## **Testing Done**
 * Validated four examples of different height and height uncertainty (per jira ticket). Test configuration and results are attached to the jira ticket.
 * Valdiation is done by confirming expected heights (per Jira ticket) under "RLAN_HEIGHT_ABOVE_TERRAIN (m)" in exc_thr file.

## **Open Issues**

|Version|3.3.21.1|
| :- | :- |
|**Date**|**07/20/2022**|
|compiled server's version is f5ad056 |git tag 3.3.21.1|

## **Version and Date**
|Version|**OA-297**|
| :- | :- |
|**Date**|**07/14/2022**|

## **Issues Addressed**
 * Jira OA-297: Support multiple AP requests

## **Interface Changes**
 * Mapping data was previously passed via a vendorExtension on the entire set of responses, data is now attached as a vendorExtension to the particular availableSpectrumInquiryResponse that it is generated for.

## **Testing Done**
 * Tested against API using SOAPUI tool to generate and review responses for a single request and multiple requests with and without attached mapping data. Project with included inputs is attached to the JIRA ticket.
 * Reviewed UI to verify mapping functions continue to work 

## **Open Issues**

## **Version and Date**
|Version|**OA-296**|
| :- | :- |
|**Date**|**06/30/2022**|

## **Issues Addressed**
 * Jira OA-296: RLAN uncertainty region scan point Bug

## **Interface Changes**
 * None

## **Testing Done**
 * Retested FSP1 that had the extra scan point and the scan point is now gone as expected with all the other scan points same as before. See attached testcase and resulting scan points to the ticket.

## **Open Issues**


## **Version and Date**
|Version|3.3.20.3|
| :- | :- |
|**Date**|**06/16/2022**|
|compiled server's version is 490fe87 |git tag 3.3.20.3|

## **Issues Addressed**
 * OA-159 Eliminate HISTORY_DIR flask setting (#187)
## **Version and Date**
|Version|3.3.20.2|
| :- | :- |
|**Date**|**06/13/2022**|
|compiled server's version is 61bb85b |git tag 3.3.20.2|

## **Issues Addressed**
 * OA-284 rework async connectivity with test utility (#186)
 * OA-285 update docker repo name to the TIPs ECR one (#184)
 * OA-243 New local fs layout; history server (#180)
 * Python IO wrapper supports local fs and http read/write/delete (#183)
 * OA-283 update AFC config records in the test DB (#182)

## **Version and Date**
|Version|3.3.20.1|
| :- | :- |
|**Date**|**06/07/2022**|
|compiled server's version is 1a2a54f |git tag 3.3.20.1|

## **Version and Date**

|Version|**OA-265**|
| :- | :- |
|**Date**|**06/03/2022**|


## **Issues Addressed**
 * Jira OA-265: Enable/Disable consideration of FS channel overlap with RLAN

## **Interface Changes**
 * There's a new configurable parameter in afc-config (both the GUI and hence the .json file). In the .json file, this is called "channelResponseAlgorithm" which is set to either "pwr" or "psd"

## **Testing Done**
 * Ran the test for OA-263 and confirmed getting same results for inquired channel and inquired frequency when "channelResponseAlgorithm" is set to "pwr" as expected. This test is called "pwr" in the test folder attached.
 * Note that this test case covers all cases: 1) RLAN full channel inside FS channel, 2) RLAN channel partially overlapping FS, 3) RLAN channel outside FS but its adjacent band inside FS band, 4) FS channel fully inside RLAN channel
 * Next, ran the same test but with "channelResponseAlgorithm" set to "psd." Confirmed getting same results for inquired frequency as "pwr" test as expected since this only changes the channel response.
 * However, the max allowable EIRP levels are different b/w "pwr" and "psd" with the "psd" always yielding lower EIRP levels (as expected).
 * Using exc_thr file (for psd case using inquired channel only) validated calculation of max allowed EIRP for the psd-based approach using the different scenarios mentioned above and for the 4 bandwidths and the 5 operating classes.
 * Note that the channel responses are the same when the FS channel is fully inside RLAN channel.

## **Open Issues**
 * None

|Version|**OA-278**|
| :- | :- |
|**Date**|**06/03/2022**|

## **Issues Addressed**
 * Jira OA-278: Add the databases' attributions in database_readme file and the GUI's "i" 
 
## **Interface Changes**
 * No Change

## **Testing Done**
 * Reviewed updated content
 
## **Open Issues**
 * Date that the Globe data was retrieved is unknown.  Opened Jira ticket OA-279 to update and review data to generate a new date.

## **Version and Date**
|Version|**OA-263**|
| :- | :- |
|**Date**|**05/27/2022**|


## **Issues Addressed**
 * Jira OA-263: Change PSD calculation to be based on 20-MHz EIRP and without Spectral Overlap Loss
 
## **Interface Changes**
 * No Change

## **Testing Done**
 * Ran a test with both frequency and channel inquiry. Confirmed that the PSD levels made sense - they were following the 20-MHz EIRP levels and they were always as good or worse than max allowable EIRPs - 10*log10(20).
 * Next ran the same test but without channel inquiry and using the exc_thr file (which contains the link budgets for PSD calculations only) derived the PSD levels (see columns AX to BD) and confirmed they matched.
 

## **Open Issues**
 * None

## **Version and Date**
|Version|3.3.19.1|
| :- | :- |
|**Date**|**05/25/2022**|
|compiled server's version is 3.3.19-0563461 |git tag 3.3.19.1|

## **Version and Date**
|Version|**OA-259**|
| :- | :- |
|**Date**|**05/23/2022**|


## **Issues Addressed**
 * Jira OA-259: Custom not setting ITM using Tx Clutter per building data correctly
 
|Version|**OA-257**|
| :- | :- |
|**Date**|**05/19/2022**|

## **Issues Addressed**
 * Jira OA-257: Add configurability of WinnerII confidence (for Combined vs. LoS/NLoS) in AFC Config's FCC R&O
 * When "FCC 6GHz Report & Order" or "Custom" propagation models are selected with building database (e.g. LiDAR), both Winner Combined and LoS/NLoS confidences need to be specified. In this case, if RLAN is in LiDAR region, WinnerII LoS or NLOS path loss is used; else, WinnerII Combined path loss is used.

## **Interface Changes**
 * In AFC-Config UI, added "WinnerII LOS/NLOS Confidence" and "WinnerII Combined Confidence" (in place of "WinnerII Confidence") for "FCC 6GHz Report & Order" and "Custom" Propagation models.
 * Note that only the parameter(s) needed is shown based on the propagation model (e.g. use of LIDAR or not) selected.
 * In addition, these parameters also appear in the updated afc-config.json file.
 <pre>
      propagationModel": {
        "kind": "FCC 6GHz Report & Order",
        <strong>"win2ConfidenceLOS": 30,</strong>
        <strong>"win2ConfidenceNLOS": 40,</strong>
        <strong>"win2ConfidenceCombined": 50,</strong>
        [...]
</pre>
## **Testing Done**
 * Did the following tests (these are attached to the Jira ticket):
 * In "FCC 6GHz R&O with LiDAR", set WII LOS/NLOS Confidence to 5% and confirmed in exc_thr (PATH_LOSS_MODEL and PATH_LOSS_CDF) this was set correctly.
 * In "FCC 6GHz R&O with WII-Combined", set WII Combined Confidence to 95% and confirmed in exc_thr (PATH_LOSS_MODEL and PATH_LOSS) this was used correctly. Also, spectrum availability was alot more than the LiDAR test above as expected.
 * In "Custom WII Combined", set WII Combined Confidence to 95% and confirmed in exc_thr (PATH_LOSS_MODEL and PATH_LOSS) this was set correctly. Also, spectrum availability was similar to above test case (FCC R&O with WII Combined) as expected.
 * In "Custom WII LoS/NLoS based on LiDAR", set WII Combined Confidence to 95% and WII LOS/NLOS confidence to 5% and confirmed in exc_thr (PATH_LOSS_MODEL and PATH_LOSS) this was set correctly. Also, spectrum availability was alot worse than above test case (Custom with WII Combined) as expected.
 * In all cases, confirmed parameters were set correctly in afc-config.json files.

## **Open Issues**

## **Version and Date**


## **Version and Date**
|Version|**OA-254**|
| :- | :- |
|**Date**|**05/23/2022**|

## **Issues Addressed**
 * Jira OA-254: Raw JSON to add back the missing part of the response message

## **Interface Changes**
 * No Change

## **Testing Done**
 * Confirmed in Virtual AP that the missing part of the response message is present in RAW JSON response (at the bottom of the page)

## **Open Issues**

|Version|**OA-247**|
| :- | :- |
|**Date**|**05/18/2022**|

## **Issues Addressed**
 * Jira OA-247: Remove Point Analysis from Dashboard
   * Removed navigation and pages for Point Analysis
   * Removed Point Analysis specific code in engine

## **Interface Changes**
None

## **Testing Done**
 * Exercised remaining functions in UI and end to end tests. 
 
|Version|**OA-246**|
| :- | :- |
|**Date**|**05/17/2022**|

## **Issues Addressed**
 * Jira OA-246: When Virtual AP location type is set to one of the Polygons, can't select Ellipse

## **Interface Changes**
 * None

## **Testing Done**
 * In Virtual AP, was able to go from Ellipse to Radial Polgon to Linear Polygon and back to Ellipse successfully. Also ran some of the end2end tests (1, 3 and 4) with Ellipse, Radial Polygon and Linear Polygon. 

## **Open Issues**
|Version|**OA-204**|
| :- | :- |
|**Date**|**05/16/2022**|

## **Issues Addressed**
 * Jira OA-204: New "Trial User" support - to be used for FCC (and other countries equiv.), AT&T and other demos/testing
   - Added Trial role
   - Added functionality to Virtual AP page based on membership in Trial role to load the trial configuration and fill in Serial and Certification Id 
   - Added server method to load the trial user configuration if Trial use and no configuration is found
   - Modified visibility on naviation entries

## **Version and Date**
|Version|**OA-245**|
| :- | :- |
|**Date**|**05/16/2022**|

## **Issues Addressed**
 * Jira OA-245: Add ITM reliability as configurable parameter to AFC Config

## **Interface Changes**
 * UI and afc_config.json now have itmReliability as a configurable parameter whenever ITM is used in the Propagation Model.

## **Testing Done**
 * Did a test, one with 0.1% Reliability and another with 99.9% Reliability. 
 * Confirmed in engine logs and afc-config.json that the correct value was passed to the engine. 
 * In the exc_thr file attached to JIRA ticket (see columns AC to AG), confirmed that ITM path loss for 99.9% Relability is higher than that at 0.1%. Note that since we clamp path loss lower than FSPL to FSPL, we don't see much change in the results.

## **Open Issues**


## **Version and Date**
|Version|3.3.18.2|
| :- | :- |
|**Date**|**05/10/2022**|
|compiled server's version is 3.3.18-0ca8ecf |git tag 3.3.18.2|


## **Version and Date**
|Version|**OA-239**|
| :- | :- |
|**Date**|**05/09/2022**|

## **Issues Addressed**
 * Jira OA-239: Add additional features to Virtual AP's google map
   - Added functionality to update the coordinates in the location for ellipse center when map is clicked on
   - Changed the map display to update when Send Request is clicked instead of when response is received  

## **Version and Date**
|Version|3.3.18|
| :- | :- |
|**Date**|**05/09/2022**|
|compiled server's version is 3.3.18-1e88408 |git tag 3.3.18.1|
 
## **Version and Date**
|Version|**OA-85**|
| :- | :- |
|**Date**|**05/06/2022**|

## **Issues Addressed**
 * Jira OA-85: Merge Point Analysis and Virtual AP
   - Add EIRP chart and mapping to the Virtual AP page
 
## **Interface Changes**
 * afc_config.json added a new optional property "enableMapInVirtualAp" which if set to true will enable the map control on the virtual AP page and have the engine generate the map data
 * Data files containing map data are provided to the Virtual AP page if the enableMapInVirtualAp is true via a vendor extension on the AvailableSpectrumInquiryResponse using the extension ID openAfc.mapinfo

## **Testing Done**
 * Reviewed modified output pages

## **Open Issues**
* The only location type that is mapped is an Ellipse. Polygon locations will be handled in a later ticket
* Clicking the map to change the location point is not supported and will be handled in a later ticket
* The obsolete code for the Point Analysis pages remains in the project until these two issues are resolved


## **Version and Date**
|Version|**OA-216**|
| :- | :- |
|**Date**|**04/29/2022**|


## **Issues Addressed**
 * Jira OA-216: Log FS Rx that were not analyzed due to being inside uncertainty region
 * Per comments in the ticket, a new log file is generated that contains the following information for each FS that is in-band with at least one of RLAN channels, including FS inside RLAN uncertainty region. 
 * The file contains: FS ID, Rx CallSign, Tx CallSign, FS start and end frequency, Rx Lat/Long, Rx AGL height, Min distance to the scan points. 
 * If the FS is inside RLAN uncertainty region, distance is set to 0 meters. 
 * The file is called "fs_analysis_list.csv” by default but the filename can be changed in the AFC-Config
 
## **Interface Changes**
 * afc_config.json can specify the name of this file (if desired). If it's missing, the default filename is used.

## **Testing Done**
 * Did a test and confirmed list of FS in "fs_analysis_list.csv” with engine logs (that shows FS inside RLAN uncertainy region) and exc_thr (list of other FS) and the .sqlite3 (on the remaining FS data).

## **Open Issues**


## **Version and Date**
|Version|**3.3.17**|
| :- | :- |
|**Date**|**04/27/2022**|


## **Issues Addressed**
 * Jira OA-195: Add RKF and Federated Resampled NLCD database to AFC Config
 
## **Interface Changes**
 * There is a change in AFC Config UI and json file. The NLCD database can now be selected by the user.
 * Note that "WFA Test NLCD" (selected in UI) points to "federated_nlcd.tif" in afc_config.json file. And "Production NLCD" (selected in UI) points to ": "nlcd_2019_land_cover_l48_20210604_resample.tif" in afc_config.json file.
 

## **Testing Done**
 * Did two tests: one with Production NLCD and another with WFA Test NLCD and the response json files and the exc_thr files matched. These are attached to the Jira ticket.


## **Open Issues**
 * More tests are needed (this will be done as part of prepartion of WFA test results) to see whether federated's NLCD matches RKF's at least for the WFA tests.
 * Next, more tests are needed to ensure all tiles over CONUS are equivalent (if desired).  
 * 
## **Version and Date**
|Version|**OA-193**|
| :- | :- |
|**Date**|**04/27/2022**|

## **Issues Addressed**
 * Jira OA-193: Update AFC-Config Default form to WFA test vector configuration
 
## **Interface Changes**
 * The part of the code that sets the default setting (hard-coded) has been updated.

## **Testing Done**
 * Tested that when clicking "Reset to Default" in AFC Config, the default configuration is loaded.
 * Two afc_config json files are attached to this ticket: 1) afc_config_default.json and 2) afc_config_horizontal.json

## **Open Issues**

|Version|**OA-176, OA-188**|
| :- | :- |
|**Date**|**04/22/2022**|

## **Issues Addressed**
 * Jira OA-176: Support for global operating class 135 and 136
 * Jira OA-188: web UI changes to support start frequency of 5925MHz
## **Interface Changes**
 * None

## **Testing Done**
 * Checked in-band EIRP and PSD calculations for a few bands (for the new channel and some of the previous channels) as well as adjacent channel interference levels.
 * See the test case attached to OA-176 ticket. Note this uses the old ULS structure.

## **Open Issues**

|Version|**OA-192**|
| :- | :- |
|**Date**|**04/26/2022**|

## **Issues Addressed**
 * Jira OA-192: For adding clutter at FS Rx, add configurable percentage of location (P.2108) and max FS height

## **Interface Changes**
 * OA-190: UI/API changes to allow selection of P.2108 percentage of locations and max FS AGL height in AFC Config and passing them to AFC engine.

## **Testing Done**
 * OA-192: ran 2 tests and reviewed the exc_thr file. These are attached to the ticket.
 * Test1: Confirmed that P.2108 (see columns "PATH_CLUTTER_RX", "PATH_CLUTTER_RX_MODE") is applied at FS Rx when its AGL height ("FS_RX_HEIGHT_ABOVE_TERRAIN (m)") < 6m, distance ("RLAN_FS_RX_DIST (km)") > 1km and is not in Rural ("FS_RX_PROP_ENV"). Also, 5% is used for P.2108 percentage of locations ("PATH_CLUTTER_RX_CDF").
 * Test2: Confirmed in exc_thr file that a different AFC Config parameters (50% P.2108 and 20m Max FS AGL height) are used correctly.

## **Open Issues**

|Version|**OA-190, OA-191**|
| :- | :- |
|**Date**|**04/26/2022**|


## **Issues Addressed**
 * Jira OA-190: Implement WINNF-TS-1014 R2-AIP-07 FS Radiation Pattern Envelope
 * Jira OA-191: Update OA-127 to 55% antenna efficiency

## **Interface Changes**
 * OA-190: UI/API changes to allow selection of "WINNF-AIP-07" antenna pattern in AFC-Config and passing that to the AFC-Engine.
 * OA-191: one change in ULS-parser (to use antenna efficiency of 55% instead of 54% in calculation of antenna diameter). This results in an updated .sqlite3 ULS.
 

## **Testing Done**
 * OA-190: ran a test and reviewed the exc_thr file.
    - Confirmed that for all cases that categroyB1 was used, antenna model was blank in ULS.
    - Confirmed that the FS antenna discrimination gain (FS_ANT_GAIN_PEAK (dB) - FS_ANT_GAIN_TO_RLAN (dB)) matches Category A, Category B1 or Category B2 per R2-AIP-07. See attached plots in the exc_thr file.
    - Confirmed that when FS Rx peak gain < 38 dBi, for angle-off-boresight < 5 deg, F.699 is used and for angle-off-boresight >= 5 deg, Category B2 is used.
    - and when FS Rx peak gain >= 38 dBi, for angle-off-boresight < 5 deg, F.699 is used. For angle-off-boresight >= 5 deg, if antenna model (in ULS) is blank, Category B1 is used, else Category A is used.
    - Confirmed antenna pattern of Category A, B1 and B2 implemented.

 * OA-191: confirmed in .csv ULS that the antenna diameter was computed correctly (implemented the R2-AIP-05 formula in excel and compared with the value generated by ULS-parser). See attached ULS file columns BN and BO.

## **Open Issues**



## **Version and Date**

|Version|**3.3.16**|
| :- | :- |
|**Date**|**04/21/2022**|

## **Issues Addressed**
 * Jira OA-127: Implement WINNF rules on FS Antenna Diameter and Gain (WINN-21-I-00132 r14)
 
## **Interface Changes**
 * The ULS parser has been updated. This includes computation of 1) FS Rx antenna diameter based on the gain and 2) altering the Rx gain (if missing or below or above a threshold).
 * The sqlite3 has now an additional column (rx_ant_diameter).

## **Testing Done**
In addition to all tests done by the developer making changes, the following additonal tests were done by another person.
 * Confirmed that sqlite3 uls table has the new (rx_ant_diameter) column. 
 * Confirmed in the anomalous_uls.csv file (in the zipped debug folder under ULS Database) that when Rx gain is missing, antenna diamteter is set to 1.83m and the Rx gain is set to 39.5 dBi (when in UNII-7) and set to 38.8 dBi (when in UNII-5). This confirms part (e) of R2-AIP-05 in the WINNF document.
 * Confirmed that the missing Rx gain values (and the corresponding diameters) are set correctly in the .csv ULS file.
 * Confirmed in the .csv ULS file that the diameter is set in accordance with part (d) of WINNF's R2-AIP-05 by implementing the formula in excel separately and comparing the results from the parser. 
 * Confirmed in the .csv ULS file that the Rx gain value is between 32 and 48 dBi per part (d) of WINNF's R2-AIP-05.
 * Confirmed in the anomalous_uls.csv file (based on its last column) that when the Rx gain is below 32, it is set to 32 and when it's above 48, it is set to 48 dBi. An example message is "Rx Gain = 26.4 < 32, Rx Gain set to 32."
 * See attached uls and anomalous files (in .xlsx) to the ticket.

## **Open Issues**
The manual parser not working from the GUI.


## **Version and Date**
|Version|**3.3.15**|
| :- | :- |
|**Date**|**04/19/2022**|

## **Issues Addressed**
 * Jira OA-181: Set the new parameter "rlanITMTxClutterMethod" in AFC Config correctly
 
## **Interface Changes**
 * None

## **Testing Done**
 * Set AFC-Config to default, and other propagation models and confirm that the "rlanITMTxClutterMethod" is set correctly in afc_config.json and the propagation model is chosen correctly in exc_thr file.
 * See the test results attached to this ticket. 
 * Confirmed that "rlanITMTxClutterMethod": "FORCE_TRUE" (in afc_config.json) when default, FSPL and FCC 6GHz Report & Order are selected for the propagation model..
 * Confirmed that "rlanITMTxClutterMethod": "BLDG_DATA" when "ITM with buildign data" is selected for the propagation model.
 * Confirmed that "rlanITMTxClutterMethod": "BLDG_DATA" when "Custom" propagation model with LoS/NLoS based on building data is selected.
 * COnfirmed that "rlanITMTxClutterMethod": "FORCE_FALSE" when "Custom" propagation model with WinnerII LoS and Never add Clutter for > 1km is selected.
## **Open Issues**


## **Version and Date**
|Version|**v3.3.14**|
| :- | :- |
|**Date**|**04/04/2022**|

## **Issues Addressed**
* Jira OA-40: Add ability to select WinnerII LOS/NLOS only (instead of Combined) in AFC Config
    * GUI Updates to support selection that is more user configurable of Winner II (LoS/NLoS/Combined) and ITM (with or without P.2108/P.452).


## **Version and Date**
|Version|**v3.3.13**|
| :- | :- |
|**Date**|**03/17/2022**|



## **Issues Addressed**
* Conformance with WFA interface specification (v1.1):
    *  Jira OA-112: EIRP/PSD reporting for FS inside AP uncertainty region

* Conformance with WFA test vectors:
    * Jira OA-13: Add ability to use F.699 antenna pattern (instead of F.1245) for FS Rx
    * Jira OA-110: Change RLAN Uncertainty Region Scan Points per WFA agreed methodology
    * Jira OA-114: Ability to upload Canadian and Mexican FS database to AFC for US AP channel availability analysis [Note: this is only implemented in the engine; UI implementtation and add'l testing is on hold until the need for this feature is confirmed.]

* ULS-Parser changes:
   * Jira OA-94: How to handle FS links with FS Tx antenna pointing to different Rx

* Other:
   * Jira OA-81: Changes in assignment of AP height (this now includes the UI implementation)
   * Jira OA-40: Add ability to select WinnerII LOS/NLOS only (instead of Combined) in AFC Config [Note: this is only implemented in the engine; UI implementation will be in next week.]


## **Feature Additions/Changes**

### 1. F.699 antenna pattern has been added to be used as default for FS receivers 
### 2. Choose scan points within RLAN uncertainty region to align with 3DEP 1arcsec grid centers


## **Interface Changes**


## **Bug Fixes**
 * Jira OA-112: EIRP/PSD reporting for FS inside AP uncertainty region


## **Testing Done**
In addition to all tests done by the developer making changes, the following additonal tests were done by another person.
* EIRP for FS inside RLAN uncertainty region: tested the configuration in Point Analysis and those NULL EIRP channels were colored in black (instead of Red). In Virtual AP, the NULL EIRPs were not reported in the analysisResponse.JSON as desired. (see OA-112JSONfiles.docs attached to the Jira ticket.)
* ULS Parser: confirmed in the updated ULS (CONUS_ULS_2022-03-10T16_47_26.958955_fixedBPS_sorted.sqlite3) that CallSigns WQMY782(path 2) and WRCJ254(path 2) are now included in the database.
* F.699: Confirmed in "FS_ANT_TYPE" (in exc_thr) that only F.1245 or F.699 is used (per AFC-Config). Next, "FS_ANT_GAIN_TO_RLAN (dB)" vs. "FS_RX_ANGLE_OFF_BORESIGHT (deg)" is plotted from the exc_thr file and compared against ITU-R (F.1245 or F.699) formula implemented in excel. This is done for both F.1245 and F.699 to ensure both are used properly as selected by the user. Also, confirmed that channel availability results got worse when using F.699 as expected (I/Ns were 4 to 6.6 dB higher with F.699) . (see "F.699tests.zip" attached to Jira OA-13.) 
* Scan points: this was tested by opening 3DEP tiles and the scan points (from results.kmz) in QGIS for the three uncertainty region types. (see ScanPointsImplementation3DEPgridCenter.gz attached to this Jira OA-110.)
* Changes in AP height assignment: selections made in UI were confirmed in exc_thr file and results.kmz. Specifically when in AFC-Config "AP Height below Min Allowable AGL Height Behavior" is set to "Truncate AP height to min allowable AGL height," using a height-uncertainty that brings the height to 0m, exc_thr file's "RLAN_HEIGHT_ABOVE_TERRAIN (m)" confirms that 1m is used as minimum AP height. Next, when "AP Height below Min Allowable AGL Height Behavior" is set to "Discard scan point," exc_thr and results.kmz files confirm that the lower scan point has been removed from analysis (have only 2 heights at each AP location instead of 3) (see "APHeightBelowGroundTests_withUI.zip" attached to Jira OA-81). These were confirmed for Indoor AP as well but not included in the attachment.


## **Known Issues**
* As mentioned in Jira OA-21 comment and as agreed with the TIP Maintainer, automatic daily parsing of the ULS is currently not functional. Potential solutions are currently under discussion.
* OA-40 to be implemented in the UI.

## **Potential Improvements** 
*

## **Version and Date**
|Version|**v3.3.12**|
| :- | :- |
|**Date**|**03/04/2022**|



## **Issues Addressed**
* Bug fix in WFA interface specification (v1.1):
 * Jira OA-89: Add "US" to rulesetId in AP request message (Virtual AP)

* GUI enhancements:
 * Jira OA-98: Error runs on Virtual AP to generate engine outputs under Debug folder

* ULS-Parser bug fixes/changes:
 * Jira OA-22: ULS script parsing coordinates incorrectly
 * Jira OA-93: Include FS links marked as "Mobile" in ULS
 * Jira OA-33: Some of the Passive Repeater data populated incorrectly
 * Jira OA-20: ULS Parser to handle links with multiple passive repeaters
 * Jira OA-94: How to handle FS links with FS Tx antenna pointing to different Rx: only partially fixed by using the path number in [AN] table; this is still open question to FCC (see Jira ticket for details)

* Update of RAS Database:
 * Jira OA-15: Update RAS Database (update of antenna AGL heights in RAS database to match WINNF-TS-1014-v0.0.0-r5.0 table 2). See attached updated file. Updated file needs to replace the existing one under /var/lib/fbrat.

* Other:
 * OA-87: RKF to remove the unneeded comments/debug lines from the source-code
 * OA-81: Changes in assignment of AP height (partial - per comment in Jira only Engine portion has been implemented). 


## **Feature Additions/Changes**

### 1. Engine end-to-end test:
* Jira OA-9: Create an end-to-end regression test (for Engine)
**Reason for feature addition/change:** to perform automated regression testing of the engine when making changes (for internal use). This was updated to the latest ULS structure (03/02/2022)
* Please see attached JSONfiles_03March2022.zip that contains the json files for all tests as well as accompanying powerpoint and excel file that describes the configuration of each test.
* For the description of parameters, please refer to WFA interface specification v1.1.

### 2. ULS Parser:
* Added an interative mode for daily_uls_parse to facilitate degugging/development. 

### 3. Height change
* See attached tests


## **Interface Changes**
**ULS Database:** the Sqlite file has two tables: 
* uls table: includes ALL FS links (but no information on their passive repeaters, except num of passive repeaters, for those that have)
* pr table: includes information on all passive repeaters of the relevant FS. Each passive repeater of a given FS will be in a different row. This allows max flexibility and efficiency to handle any number of Passive Repeaters.
* You need to put the CONUS_ULS_2022-03-02T03_34_41.097782_fixedBPS_sorted.sqlite3 in /var/lib/fbrat

**VirtualAP**
VirtualAP analysisResponse.json now has .gz extention consistently.


## **Bug Fixes**
* See **Issues Addressed**


## **Testing Done**
In addition to all tests done by the developer when making changes, the following additonal tests were done by another person.
* End-to-end regression tests (tests 1 through 6) passed.
* ULS Parser: specific issues (per Jira tickets) were confirmed against FCC online database and against Fedor's script.
* Engine pointing to the last passive repeater: this was tested by checking the pointing direction of FS Rx (using results.kmz) against expected direction using ULS data in google-Earth. The test was done for 3 FS links with 1, 2 and 3 passive repeaters. See the json request and response message for each test in attached "EnginePointtoLastPR_220302.zip"
* Handling AP height below ground (OA-81) is tested for the various cases (indoor, outdoor and desired error case as describe in the jira ticket). The tests' Readme, configuration and JSON files are in "APHeightBelowGroundTests.zip" attached.

## **Known Issues**
* As mentioned in Jira OA-21 comment and as agreed with the TIP Maintainer, automatic daily parsing of the ULS is currently not functional. Potential solutions are currently under discussion.


## **Potential Improvements** 

## **Version and Date**
|Version|**v3.3.11**|
| :- | :- |
|**Date**|**02/14/2022**|


## **Issues Addressed**
Update of WFA interface specification to 1.1 (latest version) from 0.0.6
- Jira OA-7: Add rulsetId object
- Jira OA-8: Exclusion of frequencies/channels in the response where emission is prohibited
- Jira OA-16: Add "version" to request message
- Jira OA-17: Add globalOperatingClass in response message
- Jira OA-18: If AP sends an incorrect globalOperatingClass, the request will be rejected as invalid
- Jira OA-19: AFC to send a JSON response message in response to UN-successful requests
- Jira OA-25: Reject message if semi-major axis < semi-minor axis

ULS-Parser enhancements:
- Jira OA-12: Convert .sqlite3 ULS to .csv so that it contains FS ID
- Jira OA-39: Improve ULS Processor Speed


## **Feature Additions/Changes**

### 1. Updated the WFA interface specification to 1.1
**Reason for feature addition/change:** Compatible with the latest specification

### 2. Enhanced ULS-Parser 
**Reason for feature addition/change:** speed-up ULS-parser significantly (from hours to few min) and presence of FS-ID in the .csv file.


## **Interface Changes**

**WFA interface specification:** updated to latest version (1.1) from 0.0.6
**For the new certificationId format (per 1.1 ICD)**,the admin API that adds new APs (/admin/user/ap/<id>), still uses a single certificationId property that is nra+" "+certificationId. This matches the database schema. The Admin and Virtual AP GUI and the AP request JSON message were chagned to accomodate this change.
**ULS Parser:** No changes


## **Bug Fixes**
* None


## **Testing Done**
* End2End testing (tests 1 through 6) confirms the WFA interface specification. 
In addition, specific tests were done to trigger and confirm the expected Error code.

* For the daily uls parser: speed was timed and the .csv was verified to have FS IDs.

## **Known Issues**
* Jira tickets pertaining to the ULS parser: automation and correction of passive repeater information

## **Potential Improvements** 
*

## **Version and Date**
|Version|**v3.3.10**|
| :- | :- |
|**Date**|**12/20/2021**|


## **Issues Addressed**
Jira OA-10: For FS links with passive receiver, FS Rx to point to the passive repeater
Jira OA-11: Testing of ULS Script Parser

## **Feature Additions/Changes**

### 1. Tested the ULS Script Parser that was integrated with the GUI in v3.3.9. This is available to the Administrator in the GUI under the Admin tab.

**Reason for feature addition/change:** FCC R&O Requirement


## **Interface Changes**

**New section in admin tab:** Controls to manually start a ULS parse and a control to update the automatic parse time.


## **Database Changes**
1. Databases used by AFC-Engine (note these are needed for v.3.3.9 build as well)
ITU-R Rec. P.617-3 Climate map (TropoClim.txt)
ITU-R Rec. P.452 Surface Refractivity map (N050.TXT)
These are under rat_transfer > itudata

2. there are new data files for the daily parser that need to be accomodated. 
**Dynamic Data:** 
* Add a directory /var/lib/fbrat/daily\_uls\_parse
* Add a sub directory under that directory called data_files
* Provided with this update are the files that need to live under that directory



## **Bug Fixes**
* For FS links with passive repeater, FS RX is pointed towards the passive repeater (rather than FS Tx).


## **Testing Done**
* For the passive repeater, did a Point analysis where RLAN's ellipse uncertainy region was centered at the Passive Repeater of FS ID 212911. 
Confirmed from the beamcones (in results.kmz) that FS Rx was pointing towards the passive repeater. 
Confirmed from exc_thr that RLAN was in the main beam of this FS Rx.
Confirmed all ULS parameters of this FS (across .csv, .sqlite3 and exc_thr) were used properly.

* For the daily uls parser: manual functionality was run until completion and then analyses were run with the resulting ULS. The automated task was tested by verifying celery logs and more manual testing using the resulting database. 


## **Known Issues**
* None

## **Potential Improvements** 
* Most if not all of the text files under /var/lib/fbrat/daily\_uls\_parse/data_files can be replaced with a simple database
* These files contain only one piece of data other than yesterday's database. 


## **Version and Date**
|Version|**v3.3.9**|
| :- | :- |
|**Date**|**12/13/2021**|


### **Feature Additions/Changes**

### 1. Determine P.452 Clutter Category (for Rural) based on NLCD tile (instead of always assuming Village Center) per Rural-D, Rural-C and Rural-V below.
* Urban: if NLCD tile = 23 or 24
* Suburban: if NLCD tile = 22 or 21
* Rural-D (Deciduous tree): if NLCD tile = 41, 43 or 90
* Rural-C (Coniferous tree): if NLCD tile = 42
* Rural-V (Village Center): otherwise

**Reason for feature addition/change :** FCC R&O Requirement

### 2. Determine RLAN morphology (used to determine WinnerII and Clutter loss model) based on NLCD tile (rather than on population density threshold) per below.
* Urban: if NLCD tile = 23 or 24
* Suburban: if NLCD tile = 22 or 21
* Rural: Otherwise

**Reason for feature addition/change :** Wi-Fi Alliance Test Vector


### 3. Assess Channel availability for all scan points - with uniform spacing - within the RLAN uncertainty region, with scanning resolution configurable from AFC-Config.

**Reason for feature addition/change :** Wi-Fi Alliance Test Vector


### 4. Ability add clutter at FS RX (when FS Rx is at least 1km from RLAN and has AGL height <= 10m). This is configurable from AFC Config.

**Reason for feature addition/change :** Wi-Fi Alliance Test Vector


### 5. Ability to configure the following ITM parameters (from AFC Config):
* Polarization
* Ground Type to set Dielectric Constant and Conductivity
* Points in the Path Profile (minimum spacing and maximum points)

**Reason for feature addition/change :** Wi-Fi Alliance Test Vector


### 6. Derive ITM parameter "Surface refractivity" from ITU-R Recommendation P.452 surface refractivity map (instead of using a constant value). The value is set to that at the mid-point of the path between the AFC Device and FS Receiver.

**Reason for feature addition/change :** Wi-Fi Alliance Test Vector


### 7. Derive ITM parameter "Climate" from ITU-R Recommendation P.617-3 Radio Climate map and set to the smaller value of that at RLAN and FS Rx (per P.617-3).

**Reason for feature addition/change :** Wi-Fi Alliance Test Vector


### 8. Make FS Receiver Feederloss and Noise Floor configurable for UNII-5, UNII-7 and other frequencies in AFC-config.

**Reason for feature addition/change :** Wi-Fi Alliance Test Vector


### 9. The ULS Script Parser has been integrated with the GUI. However, this is not fully functional yet and is still under development.

**Reason for feature addition/change :** ULS Script Parser



## **Interface Changes**
There have been interface (API) changes for all feature changes 1 through 7 in Section 2 above as all of those options have been made configurable from the GUI.

## **Database Changes**
NLCD Database has been added to  /usr/share/fbrat/rat_transfer.

## **Bug Fixes**
* RLAN outside RAS exclusion zone was getting channels overlapping with RAS frequency band blocked.

## **Testing Done**
All changes above have been tested manually in the fashion of previous builds.
This involves setting up tests that check whether the desired configuration (as set in the GUI) has been used by the AFC-Engine (the C++ code) and whether the expected implementation was done - by checking the exc_thr file, QGIS (to lookup NLCD tile), engine logs (to verify ITM parameters) and the kmz file (to verify orientation of scanning points).
In addition, an end-to-end regression test has been done after each change.
Note that as we have started upgrading the code for more rigorous unit-testing, we performed unit-tests on Climate and Surface Refractivity functions as those could not be verified through external means.

## **Known Issues**
* ULS Script Parser is currently under testing.
* For FS links with passive repeater, FS RX is pointed towards FS TX, rather than the passive repeater. This will be fixed in the next release.

<|MERGE_RESOLUTION|>--- conflicted
+++ resolved
@@ -1,867 +1,867 @@
-# Release Note
-
-## **Version and Date**
-<<<<<<< HEAD
-|Version|**OA-321**|
-| :- | :- |
-|**Date**|**07/29/2022**|
-
-
-## **Issues Addressed**
- * Jira OA-321: Add "Max Allowed EIRP" to exc_thr file and visibilityThreshold to afc_config.json
-
-## **Interface Changes**
- * The visibilityThreshold is in the AFC_config.json file (see an example attached to the jira ticket) 
-
-## **Testing Done**
- * Confirmed that exc_thr has a new column "EIRP_LIMIT (dBm)" after "FS I/N (dB)" column.
- * Confirmed that the exc_thr file has all links with distance < 1km AND for distances > 1km, only links with I/N > -6 dB are included.
- * See test attached to this jira ticket.
-
-## **Open Issues**
-
-=======
-|Version|**OA-317 & OA-232**|
-| :- | :- |
-|**Date**|**07/25/2022**|
-
-## **Issues Addressed**
- * Jira OA-317: Implement setting FS Rx height per WinnForum R2-AIP-14 (also implemented this for FS Tx height)
- * Jira OA-232: Implement WINNF R2-AIP-05 remaining rules on Antenna Gain and Diameter 
-
-## **Interface Changes**
- * For both tickets, there were changes in the ULS script, as such there's new ULS file that needs to be used.
- * For OA-317, in the "_param.csv" ULS file there's a "return_FSID" column which has a valid value for forward paths with missing Rx height and their return paths. When paths A and B are matched, the return_FSID for A is set to B, and return_FSID for B is set to A, always.
- * There's also "FRN" (FCC Registration Number) that is used for return path matching in "_param.csv" file.
- * For OA-317, there's no new column in the .sqlite. The Rx height to center RAAT column shows the corrected value per R2-AIP-14.
- * For OA-233, there's no new column in the .sqlite. However, there are new columns in the "_param.csv" file: "Tx Ant Model Name Matched", "Tx Ant Category", "Tx Ant Diameter (m)", "Tx Ant Midband Gain", "Rx Ant Midband Gain", "Tx Gain ULS" and "Rx Gain ULS."
- * The "Rx Gain" and "Tx Gain" are the gains calculated per R2-AIP-05/06.
- * Note: If FSID A has a return_FSID of B, then B has a return_FSID = A. In this case A and B are considered to be paired links. If A has return_FSID = -B, then then B has a return_FSID not equal to A, B has already been paired with a different link. I used the '-' to distinguish between a "pair" and using a "candidate" link.
-
-## **Testing Done**
- * OA-317: ULS checks (on WFA Test Vector ULS): in the .csv ULS file with filename appended with "param," the last column "return_FSID" is used for validation.
- * Confirmed in the anomalous file that there's no FS link with invalid/blank Tx/Rx height that was thrown out
- * Confirmed that when "return_FSID" is blank, there was a valid "Rx Height to Center RAAT (m)" (99.8% of the links) by using Rx Height != -1 in _sorted.csv file.
- * Height of 42.5m was set for only 25 links (return_FSID is blank as expected as in this case return path didn't have height either). Validated a few of the links via online ULS that they didn't have a height and nor did its return link (for example WAY91/WAY90 didn't have a return path). Confirmed that none of the 25 links had a return link.
- * Confirmed that all 134 links were matched with return correctly. Only 14 of them didn't match on lat/long (Tx or Rx) perfectly but they were at max 0.000138889 different which is within 1 arcsec accuracy that's checked (2.78e-4 deg).
- * For Tx heights, only 0.01% of the links (=9 links) had invalid Tx height for which R2-AIP-14 was applied. 6 (out of 9) got R2-AIP-14(a-iii)= 42.5m height and the remaining (3 out of 9) got the return path's Rx height.
-
- * OA-232: ULS checks (on WFA Test Vector ULS):
- * About 88.7% of links get R2-AIP-05(a) applied. Out of these cases, 88.1% got ULS-Gain, 11.8% got Midband Gain and 0.1% got Typical Gain.
- * Next, out of 6107 blank Rx Ant Model, only two had a valid Tx Ant Model and same Gain where R2-AIP-05(b) is applied.
- * Validated majority of R2-AIP-05(c) and (d) cases.
- * There were 0.2% with blank Rx Gain where R2-AIP-05(e) is applied.
- * Validated matching of the Rx Antenna models per the mapping created using the database on WinnForum antenna respository.
- 
-## **Open Issues**
- * There are 5 FS links with Rx height > 600m that are erroneous. These haven't been fixed yet. R2-AIP-14 most likely will be amended with a recommendation on how to fix these.
->>>>>>> d410de61
-## **Version and Date**
-|Version|**OA-302**|
-| :- | :- |
-|**Date**|**07/19/2022**|
-
-
-## **Issues Addressed**
- * Jira OA-302: Include additional heights for RLANs
-
-## **Interface Changes**
- * None
-
-## **Testing Done**
- * Validated four examples of different height and height uncertainty (per jira ticket). Test configuration and results are attached to the jira ticket.
- * Valdiation is done by confirming expected heights (per Jira ticket) under "RLAN_HEIGHT_ABOVE_TERRAIN (m)" in exc_thr file.
-
-## **Open Issues**
-
-|Version|3.3.21.1|
-| :- | :- |
-|**Date**|**07/20/2022**|
-|compiled server's version is f5ad056 |git tag 3.3.21.1|
-
-## **Version and Date**
-|Version|**OA-297**|
-| :- | :- |
-|**Date**|**07/14/2022**|
-
-## **Issues Addressed**
- * Jira OA-297: Support multiple AP requests
-
-## **Interface Changes**
- * Mapping data was previously passed via a vendorExtension on the entire set of responses, data is now attached as a vendorExtension to the particular availableSpectrumInquiryResponse that it is generated for.
-
-## **Testing Done**
- * Tested against API using SOAPUI tool to generate and review responses for a single request and multiple requests with and without attached mapping data. Project with included inputs is attached to the JIRA ticket.
- * Reviewed UI to verify mapping functions continue to work 
-
-## **Open Issues**
-
-## **Version and Date**
-|Version|**OA-296**|
-| :- | :- |
-|**Date**|**06/30/2022**|
-
-## **Issues Addressed**
- * Jira OA-296: RLAN uncertainty region scan point Bug
-
-## **Interface Changes**
- * None
-
-## **Testing Done**
- * Retested FSP1 that had the extra scan point and the scan point is now gone as expected with all the other scan points same as before. See attached testcase and resulting scan points to the ticket.
-
-## **Open Issues**
-
-
-## **Version and Date**
-|Version|3.3.20.3|
-| :- | :- |
-|**Date**|**06/16/2022**|
-|compiled server's version is 490fe87 |git tag 3.3.20.3|
-
-## **Issues Addressed**
- * OA-159 Eliminate HISTORY_DIR flask setting (#187)
-## **Version and Date**
-|Version|3.3.20.2|
-| :- | :- |
-|**Date**|**06/13/2022**|
-|compiled server's version is 61bb85b |git tag 3.3.20.2|
-
-## **Issues Addressed**
- * OA-284 rework async connectivity with test utility (#186)
- * OA-285 update docker repo name to the TIPs ECR one (#184)
- * OA-243 New local fs layout; history server (#180)
- * Python IO wrapper supports local fs and http read/write/delete (#183)
- * OA-283 update AFC config records in the test DB (#182)
-
-## **Version and Date**
-|Version|3.3.20.1|
-| :- | :- |
-|**Date**|**06/07/2022**|
-|compiled server's version is 1a2a54f |git tag 3.3.20.1|
-
-## **Version and Date**
-
-|Version|**OA-265**|
-| :- | :- |
-|**Date**|**06/03/2022**|
-
-
-## **Issues Addressed**
- * Jira OA-265: Enable/Disable consideration of FS channel overlap with RLAN
-
-## **Interface Changes**
- * There's a new configurable parameter in afc-config (both the GUI and hence the .json file). In the .json file, this is called "channelResponseAlgorithm" which is set to either "pwr" or "psd"
-
-## **Testing Done**
- * Ran the test for OA-263 and confirmed getting same results for inquired channel and inquired frequency when "channelResponseAlgorithm" is set to "pwr" as expected. This test is called "pwr" in the test folder attached.
- * Note that this test case covers all cases: 1) RLAN full channel inside FS channel, 2) RLAN channel partially overlapping FS, 3) RLAN channel outside FS but its adjacent band inside FS band, 4) FS channel fully inside RLAN channel
- * Next, ran the same test but with "channelResponseAlgorithm" set to "psd." Confirmed getting same results for inquired frequency as "pwr" test as expected since this only changes the channel response.
- * However, the max allowable EIRP levels are different b/w "pwr" and "psd" with the "psd" always yielding lower EIRP levels (as expected).
- * Using exc_thr file (for psd case using inquired channel only) validated calculation of max allowed EIRP for the psd-based approach using the different scenarios mentioned above and for the 4 bandwidths and the 5 operating classes.
- * Note that the channel responses are the same when the FS channel is fully inside RLAN channel.
-
-## **Open Issues**
- * None
-
-|Version|**OA-278**|
-| :- | :- |
-|**Date**|**06/03/2022**|
-
-## **Issues Addressed**
- * Jira OA-278: Add the databases' attributions in database_readme file and the GUI's "i" 
- 
-## **Interface Changes**
- * No Change
-
-## **Testing Done**
- * Reviewed updated content
- 
-## **Open Issues**
- * Date that the Globe data was retrieved is unknown.  Opened Jira ticket OA-279 to update and review data to generate a new date.
-
-## **Version and Date**
-|Version|**OA-263**|
-| :- | :- |
-|**Date**|**05/27/2022**|
-
-
-## **Issues Addressed**
- * Jira OA-263: Change PSD calculation to be based on 20-MHz EIRP and without Spectral Overlap Loss
- 
-## **Interface Changes**
- * No Change
-
-## **Testing Done**
- * Ran a test with both frequency and channel inquiry. Confirmed that the PSD levels made sense - they were following the 20-MHz EIRP levels and they were always as good or worse than max allowable EIRPs - 10*log10(20).
- * Next ran the same test but without channel inquiry and using the exc_thr file (which contains the link budgets for PSD calculations only) derived the PSD levels (see columns AX to BD) and confirmed they matched.
- 
-
-## **Open Issues**
- * None
-
-## **Version and Date**
-|Version|3.3.19.1|
-| :- | :- |
-|**Date**|**05/25/2022**|
-|compiled server's version is 3.3.19-0563461 |git tag 3.3.19.1|
-
-## **Version and Date**
-|Version|**OA-259**|
-| :- | :- |
-|**Date**|**05/23/2022**|
-
-
-## **Issues Addressed**
- * Jira OA-259: Custom not setting ITM using Tx Clutter per building data correctly
- 
-|Version|**OA-257**|
-| :- | :- |
-|**Date**|**05/19/2022**|
-
-## **Issues Addressed**
- * Jira OA-257: Add configurability of WinnerII confidence (for Combined vs. LoS/NLoS) in AFC Config's FCC R&O
- * When "FCC 6GHz Report & Order" or "Custom" propagation models are selected with building database (e.g. LiDAR), both Winner Combined and LoS/NLoS confidences need to be specified. In this case, if RLAN is in LiDAR region, WinnerII LoS or NLOS path loss is used; else, WinnerII Combined path loss is used.
-
-## **Interface Changes**
- * In AFC-Config UI, added "WinnerII LOS/NLOS Confidence" and "WinnerII Combined Confidence" (in place of "WinnerII Confidence") for "FCC 6GHz Report & Order" and "Custom" Propagation models.
- * Note that only the parameter(s) needed is shown based on the propagation model (e.g. use of LIDAR or not) selected.
- * In addition, these parameters also appear in the updated afc-config.json file.
- <pre>
-      propagationModel": {
-        "kind": "FCC 6GHz Report & Order",
-        <strong>"win2ConfidenceLOS": 30,</strong>
-        <strong>"win2ConfidenceNLOS": 40,</strong>
-        <strong>"win2ConfidenceCombined": 50,</strong>
-        [...]
-</pre>
-## **Testing Done**
- * Did the following tests (these are attached to the Jira ticket):
- * In "FCC 6GHz R&O with LiDAR", set WII LOS/NLOS Confidence to 5% and confirmed in exc_thr (PATH_LOSS_MODEL and PATH_LOSS_CDF) this was set correctly.
- * In "FCC 6GHz R&O with WII-Combined", set WII Combined Confidence to 95% and confirmed in exc_thr (PATH_LOSS_MODEL and PATH_LOSS) this was used correctly. Also, spectrum availability was alot more than the LiDAR test above as expected.
- * In "Custom WII Combined", set WII Combined Confidence to 95% and confirmed in exc_thr (PATH_LOSS_MODEL and PATH_LOSS) this was set correctly. Also, spectrum availability was similar to above test case (FCC R&O with WII Combined) as expected.
- * In "Custom WII LoS/NLoS based on LiDAR", set WII Combined Confidence to 95% and WII LOS/NLOS confidence to 5% and confirmed in exc_thr (PATH_LOSS_MODEL and PATH_LOSS) this was set correctly. Also, spectrum availability was alot worse than above test case (Custom with WII Combined) as expected.
- * In all cases, confirmed parameters were set correctly in afc-config.json files.
-
-## **Open Issues**
-
-## **Version and Date**
-
-
-## **Version and Date**
-|Version|**OA-254**|
-| :- | :- |
-|**Date**|**05/23/2022**|
-
-## **Issues Addressed**
- * Jira OA-254: Raw JSON to add back the missing part of the response message
-
-## **Interface Changes**
- * No Change
-
-## **Testing Done**
- * Confirmed in Virtual AP that the missing part of the response message is present in RAW JSON response (at the bottom of the page)
-
-## **Open Issues**
-
-|Version|**OA-247**|
-| :- | :- |
-|**Date**|**05/18/2022**|
-
-## **Issues Addressed**
- * Jira OA-247: Remove Point Analysis from Dashboard
-   * Removed navigation and pages for Point Analysis
-   * Removed Point Analysis specific code in engine
-
-## **Interface Changes**
-None
-
-## **Testing Done**
- * Exercised remaining functions in UI and end to end tests. 
- 
-|Version|**OA-246**|
-| :- | :- |
-|**Date**|**05/17/2022**|
-
-## **Issues Addressed**
- * Jira OA-246: When Virtual AP location type is set to one of the Polygons, can't select Ellipse
-
-## **Interface Changes**
- * None
-
-## **Testing Done**
- * In Virtual AP, was able to go from Ellipse to Radial Polgon to Linear Polygon and back to Ellipse successfully. Also ran some of the end2end tests (1, 3 and 4) with Ellipse, Radial Polygon and Linear Polygon. 
-
-## **Open Issues**
-|Version|**OA-204**|
-| :- | :- |
-|**Date**|**05/16/2022**|
-
-## **Issues Addressed**
- * Jira OA-204: New "Trial User" support - to be used for FCC (and other countries equiv.), AT&T and other demos/testing
-   - Added Trial role
-   - Added functionality to Virtual AP page based on membership in Trial role to load the trial configuration and fill in Serial and Certification Id 
-   - Added server method to load the trial user configuration if Trial use and no configuration is found
-   - Modified visibility on naviation entries
-
-## **Version and Date**
-|Version|**OA-245**|
-| :- | :- |
-|**Date**|**05/16/2022**|
-
-## **Issues Addressed**
- * Jira OA-245: Add ITM reliability as configurable parameter to AFC Config
-
-## **Interface Changes**
- * UI and afc_config.json now have itmReliability as a configurable parameter whenever ITM is used in the Propagation Model.
-
-## **Testing Done**
- * Did a test, one with 0.1% Reliability and another with 99.9% Reliability. 
- * Confirmed in engine logs and afc-config.json that the correct value was passed to the engine. 
- * In the exc_thr file attached to JIRA ticket (see columns AC to AG), confirmed that ITM path loss for 99.9% Relability is higher than that at 0.1%. Note that since we clamp path loss lower than FSPL to FSPL, we don't see much change in the results.
-
-## **Open Issues**
-
-
-## **Version and Date**
-|Version|3.3.18.2|
-| :- | :- |
-|**Date**|**05/10/2022**|
-|compiled server's version is 3.3.18-0ca8ecf |git tag 3.3.18.2|
-
-
-## **Version and Date**
-|Version|**OA-239**|
-| :- | :- |
-|**Date**|**05/09/2022**|
-
-## **Issues Addressed**
- * Jira OA-239: Add additional features to Virtual AP's google map
-   - Added functionality to update the coordinates in the location for ellipse center when map is clicked on
-   - Changed the map display to update when Send Request is clicked instead of when response is received  
-
-## **Version and Date**
-|Version|3.3.18|
-| :- | :- |
-|**Date**|**05/09/2022**|
-|compiled server's version is 3.3.18-1e88408 |git tag 3.3.18.1|
- 
-## **Version and Date**
-|Version|**OA-85**|
-| :- | :- |
-|**Date**|**05/06/2022**|
-
-## **Issues Addressed**
- * Jira OA-85: Merge Point Analysis and Virtual AP
-   - Add EIRP chart and mapping to the Virtual AP page
- 
-## **Interface Changes**
- * afc_config.json added a new optional property "enableMapInVirtualAp" which if set to true will enable the map control on the virtual AP page and have the engine generate the map data
- * Data files containing map data are provided to the Virtual AP page if the enableMapInVirtualAp is true via a vendor extension on the AvailableSpectrumInquiryResponse using the extension ID openAfc.mapinfo
-
-## **Testing Done**
- * Reviewed modified output pages
-
-## **Open Issues**
-* The only location type that is mapped is an Ellipse. Polygon locations will be handled in a later ticket
-* Clicking the map to change the location point is not supported and will be handled in a later ticket
-* The obsolete code for the Point Analysis pages remains in the project until these two issues are resolved
-
-
-## **Version and Date**
-|Version|**OA-216**|
-| :- | :- |
-|**Date**|**04/29/2022**|
-
-
-## **Issues Addressed**
- * Jira OA-216: Log FS Rx that were not analyzed due to being inside uncertainty region
- * Per comments in the ticket, a new log file is generated that contains the following information for each FS that is in-band with at least one of RLAN channels, including FS inside RLAN uncertainty region. 
- * The file contains: FS ID, Rx CallSign, Tx CallSign, FS start and end frequency, Rx Lat/Long, Rx AGL height, Min distance to the scan points. 
- * If the FS is inside RLAN uncertainty region, distance is set to 0 meters. 
- * The file is called "fs_analysis_list.csv” by default but the filename can be changed in the AFC-Config
- 
-## **Interface Changes**
- * afc_config.json can specify the name of this file (if desired). If it's missing, the default filename is used.
-
-## **Testing Done**
- * Did a test and confirmed list of FS in "fs_analysis_list.csv” with engine logs (that shows FS inside RLAN uncertainy region) and exc_thr (list of other FS) and the .sqlite3 (on the remaining FS data).
-
-## **Open Issues**
-
-
-## **Version and Date**
-|Version|**3.3.17**|
-| :- | :- |
-|**Date**|**04/27/2022**|
-
-
-## **Issues Addressed**
- * Jira OA-195: Add RKF and Federated Resampled NLCD database to AFC Config
- 
-## **Interface Changes**
- * There is a change in AFC Config UI and json file. The NLCD database can now be selected by the user.
- * Note that "WFA Test NLCD" (selected in UI) points to "federated_nlcd.tif" in afc_config.json file. And "Production NLCD" (selected in UI) points to ": "nlcd_2019_land_cover_l48_20210604_resample.tif" in afc_config.json file.
- 
-
-## **Testing Done**
- * Did two tests: one with Production NLCD and another with WFA Test NLCD and the response json files and the exc_thr files matched. These are attached to the Jira ticket.
-
-
-## **Open Issues**
- * More tests are needed (this will be done as part of prepartion of WFA test results) to see whether federated's NLCD matches RKF's at least for the WFA tests.
- * Next, more tests are needed to ensure all tiles over CONUS are equivalent (if desired).  
- * 
-## **Version and Date**
-|Version|**OA-193**|
-| :- | :- |
-|**Date**|**04/27/2022**|
-
-## **Issues Addressed**
- * Jira OA-193: Update AFC-Config Default form to WFA test vector configuration
- 
-## **Interface Changes**
- * The part of the code that sets the default setting (hard-coded) has been updated.
-
-## **Testing Done**
- * Tested that when clicking "Reset to Default" in AFC Config, the default configuration is loaded.
- * Two afc_config json files are attached to this ticket: 1) afc_config_default.json and 2) afc_config_horizontal.json
-
-## **Open Issues**
-
-|Version|**OA-176, OA-188**|
-| :- | :- |
-|**Date**|**04/22/2022**|
-
-## **Issues Addressed**
- * Jira OA-176: Support for global operating class 135 and 136
- * Jira OA-188: web UI changes to support start frequency of 5925MHz
-## **Interface Changes**
- * None
-
-## **Testing Done**
- * Checked in-band EIRP and PSD calculations for a few bands (for the new channel and some of the previous channels) as well as adjacent channel interference levels.
- * See the test case attached to OA-176 ticket. Note this uses the old ULS structure.
-
-## **Open Issues**
-
-|Version|**OA-192**|
-| :- | :- |
-|**Date**|**04/26/2022**|
-
-## **Issues Addressed**
- * Jira OA-192: For adding clutter at FS Rx, add configurable percentage of location (P.2108) and max FS height
-
-## **Interface Changes**
- * OA-190: UI/API changes to allow selection of P.2108 percentage of locations and max FS AGL height in AFC Config and passing them to AFC engine.
-
-## **Testing Done**
- * OA-192: ran 2 tests and reviewed the exc_thr file. These are attached to the ticket.
- * Test1: Confirmed that P.2108 (see columns "PATH_CLUTTER_RX", "PATH_CLUTTER_RX_MODE") is applied at FS Rx when its AGL height ("FS_RX_HEIGHT_ABOVE_TERRAIN (m)") < 6m, distance ("RLAN_FS_RX_DIST (km)") > 1km and is not in Rural ("FS_RX_PROP_ENV"). Also, 5% is used for P.2108 percentage of locations ("PATH_CLUTTER_RX_CDF").
- * Test2: Confirmed in exc_thr file that a different AFC Config parameters (50% P.2108 and 20m Max FS AGL height) are used correctly.
-
-## **Open Issues**
-
-|Version|**OA-190, OA-191**|
-| :- | :- |
-|**Date**|**04/26/2022**|
-
-
-## **Issues Addressed**
- * Jira OA-190: Implement WINNF-TS-1014 R2-AIP-07 FS Radiation Pattern Envelope
- * Jira OA-191: Update OA-127 to 55% antenna efficiency
-
-## **Interface Changes**
- * OA-190: UI/API changes to allow selection of "WINNF-AIP-07" antenna pattern in AFC-Config and passing that to the AFC-Engine.
- * OA-191: one change in ULS-parser (to use antenna efficiency of 55% instead of 54% in calculation of antenna diameter). This results in an updated .sqlite3 ULS.
- 
-
-## **Testing Done**
- * OA-190: ran a test and reviewed the exc_thr file.
-    - Confirmed that for all cases that categroyB1 was used, antenna model was blank in ULS.
-    - Confirmed that the FS antenna discrimination gain (FS_ANT_GAIN_PEAK (dB) - FS_ANT_GAIN_TO_RLAN (dB)) matches Category A, Category B1 or Category B2 per R2-AIP-07. See attached plots in the exc_thr file.
-    - Confirmed that when FS Rx peak gain < 38 dBi, for angle-off-boresight < 5 deg, F.699 is used and for angle-off-boresight >= 5 deg, Category B2 is used.
-    - and when FS Rx peak gain >= 38 dBi, for angle-off-boresight < 5 deg, F.699 is used. For angle-off-boresight >= 5 deg, if antenna model (in ULS) is blank, Category B1 is used, else Category A is used.
-    - Confirmed antenna pattern of Category A, B1 and B2 implemented.
-
- * OA-191: confirmed in .csv ULS that the antenna diameter was computed correctly (implemented the R2-AIP-05 formula in excel and compared with the value generated by ULS-parser). See attached ULS file columns BN and BO.
-
-## **Open Issues**
-
-
-
-## **Version and Date**
-
-|Version|**3.3.16**|
-| :- | :- |
-|**Date**|**04/21/2022**|
-
-## **Issues Addressed**
- * Jira OA-127: Implement WINNF rules on FS Antenna Diameter and Gain (WINN-21-I-00132 r14)
- 
-## **Interface Changes**
- * The ULS parser has been updated. This includes computation of 1) FS Rx antenna diameter based on the gain and 2) altering the Rx gain (if missing or below or above a threshold).
- * The sqlite3 has now an additional column (rx_ant_diameter).
-
-## **Testing Done**
-In addition to all tests done by the developer making changes, the following additonal tests were done by another person.
- * Confirmed that sqlite3 uls table has the new (rx_ant_diameter) column. 
- * Confirmed in the anomalous_uls.csv file (in the zipped debug folder under ULS Database) that when Rx gain is missing, antenna diamteter is set to 1.83m and the Rx gain is set to 39.5 dBi (when in UNII-7) and set to 38.8 dBi (when in UNII-5). This confirms part (e) of R2-AIP-05 in the WINNF document.
- * Confirmed that the missing Rx gain values (and the corresponding diameters) are set correctly in the .csv ULS file.
- * Confirmed in the .csv ULS file that the diameter is set in accordance with part (d) of WINNF's R2-AIP-05 by implementing the formula in excel separately and comparing the results from the parser. 
- * Confirmed in the .csv ULS file that the Rx gain value is between 32 and 48 dBi per part (d) of WINNF's R2-AIP-05.
- * Confirmed in the anomalous_uls.csv file (based on its last column) that when the Rx gain is below 32, it is set to 32 and when it's above 48, it is set to 48 dBi. An example message is "Rx Gain = 26.4 < 32, Rx Gain set to 32."
- * See attached uls and anomalous files (in .xlsx) to the ticket.
-
-## **Open Issues**
-The manual parser not working from the GUI.
-
-
-## **Version and Date**
-|Version|**3.3.15**|
-| :- | :- |
-|**Date**|**04/19/2022**|
-
-## **Issues Addressed**
- * Jira OA-181: Set the new parameter "rlanITMTxClutterMethod" in AFC Config correctly
- 
-## **Interface Changes**
- * None
-
-## **Testing Done**
- * Set AFC-Config to default, and other propagation models and confirm that the "rlanITMTxClutterMethod" is set correctly in afc_config.json and the propagation model is chosen correctly in exc_thr file.
- * See the test results attached to this ticket. 
- * Confirmed that "rlanITMTxClutterMethod": "FORCE_TRUE" (in afc_config.json) when default, FSPL and FCC 6GHz Report & Order are selected for the propagation model..
- * Confirmed that "rlanITMTxClutterMethod": "BLDG_DATA" when "ITM with buildign data" is selected for the propagation model.
- * Confirmed that "rlanITMTxClutterMethod": "BLDG_DATA" when "Custom" propagation model with LoS/NLoS based on building data is selected.
- * COnfirmed that "rlanITMTxClutterMethod": "FORCE_FALSE" when "Custom" propagation model with WinnerII LoS and Never add Clutter for > 1km is selected.
-## **Open Issues**
-
-
-## **Version and Date**
-|Version|**v3.3.14**|
-| :- | :- |
-|**Date**|**04/04/2022**|
-
-## **Issues Addressed**
-* Jira OA-40: Add ability to select WinnerII LOS/NLOS only (instead of Combined) in AFC Config
-    * GUI Updates to support selection that is more user configurable of Winner II (LoS/NLoS/Combined) and ITM (with or without P.2108/P.452).
-
-
-## **Version and Date**
-|Version|**v3.3.13**|
-| :- | :- |
-|**Date**|**03/17/2022**|
-
-
-
-## **Issues Addressed**
-* Conformance with WFA interface specification (v1.1):
-    *  Jira OA-112: EIRP/PSD reporting for FS inside AP uncertainty region
-
-* Conformance with WFA test vectors:
-    * Jira OA-13: Add ability to use F.699 antenna pattern (instead of F.1245) for FS Rx
-    * Jira OA-110: Change RLAN Uncertainty Region Scan Points per WFA agreed methodology
-    * Jira OA-114: Ability to upload Canadian and Mexican FS database to AFC for US AP channel availability analysis [Note: this is only implemented in the engine; UI implementtation and add'l testing is on hold until the need for this feature is confirmed.]
-
-* ULS-Parser changes:
-   * Jira OA-94: How to handle FS links with FS Tx antenna pointing to different Rx
-
-* Other:
-   * Jira OA-81: Changes in assignment of AP height (this now includes the UI implementation)
-   * Jira OA-40: Add ability to select WinnerII LOS/NLOS only (instead of Combined) in AFC Config [Note: this is only implemented in the engine; UI implementation will be in next week.]
-
-
-## **Feature Additions/Changes**
-
-### 1. F.699 antenna pattern has been added to be used as default for FS receivers 
-### 2. Choose scan points within RLAN uncertainty region to align with 3DEP 1arcsec grid centers
-
-
-## **Interface Changes**
-
-
-## **Bug Fixes**
- * Jira OA-112: EIRP/PSD reporting for FS inside AP uncertainty region
-
-
-## **Testing Done**
-In addition to all tests done by the developer making changes, the following additonal tests were done by another person.
-* EIRP for FS inside RLAN uncertainty region: tested the configuration in Point Analysis and those NULL EIRP channels were colored in black (instead of Red). In Virtual AP, the NULL EIRPs were not reported in the analysisResponse.JSON as desired. (see OA-112JSONfiles.docs attached to the Jira ticket.)
-* ULS Parser: confirmed in the updated ULS (CONUS_ULS_2022-03-10T16_47_26.958955_fixedBPS_sorted.sqlite3) that CallSigns WQMY782(path 2) and WRCJ254(path 2) are now included in the database.
-* F.699: Confirmed in "FS_ANT_TYPE" (in exc_thr) that only F.1245 or F.699 is used (per AFC-Config). Next, "FS_ANT_GAIN_TO_RLAN (dB)" vs. "FS_RX_ANGLE_OFF_BORESIGHT (deg)" is plotted from the exc_thr file and compared against ITU-R (F.1245 or F.699) formula implemented in excel. This is done for both F.1245 and F.699 to ensure both are used properly as selected by the user. Also, confirmed that channel availability results got worse when using F.699 as expected (I/Ns were 4 to 6.6 dB higher with F.699) . (see "F.699tests.zip" attached to Jira OA-13.) 
-* Scan points: this was tested by opening 3DEP tiles and the scan points (from results.kmz) in QGIS for the three uncertainty region types. (see ScanPointsImplementation3DEPgridCenter.gz attached to this Jira OA-110.)
-* Changes in AP height assignment: selections made in UI were confirmed in exc_thr file and results.kmz. Specifically when in AFC-Config "AP Height below Min Allowable AGL Height Behavior" is set to "Truncate AP height to min allowable AGL height," using a height-uncertainty that brings the height to 0m, exc_thr file's "RLAN_HEIGHT_ABOVE_TERRAIN (m)" confirms that 1m is used as minimum AP height. Next, when "AP Height below Min Allowable AGL Height Behavior" is set to "Discard scan point," exc_thr and results.kmz files confirm that the lower scan point has been removed from analysis (have only 2 heights at each AP location instead of 3) (see "APHeightBelowGroundTests_withUI.zip" attached to Jira OA-81). These were confirmed for Indoor AP as well but not included in the attachment.
-
-
-## **Known Issues**
-* As mentioned in Jira OA-21 comment and as agreed with the TIP Maintainer, automatic daily parsing of the ULS is currently not functional. Potential solutions are currently under discussion.
-* OA-40 to be implemented in the UI.
-
-## **Potential Improvements** 
-*
-
-## **Version and Date**
-|Version|**v3.3.12**|
-| :- | :- |
-|**Date**|**03/04/2022**|
-
-
-
-## **Issues Addressed**
-* Bug fix in WFA interface specification (v1.1):
- * Jira OA-89: Add "US" to rulesetId in AP request message (Virtual AP)
-
-* GUI enhancements:
- * Jira OA-98: Error runs on Virtual AP to generate engine outputs under Debug folder
-
-* ULS-Parser bug fixes/changes:
- * Jira OA-22: ULS script parsing coordinates incorrectly
- * Jira OA-93: Include FS links marked as "Mobile" in ULS
- * Jira OA-33: Some of the Passive Repeater data populated incorrectly
- * Jira OA-20: ULS Parser to handle links with multiple passive repeaters
- * Jira OA-94: How to handle FS links with FS Tx antenna pointing to different Rx: only partially fixed by using the path number in [AN] table; this is still open question to FCC (see Jira ticket for details)
-
-* Update of RAS Database:
- * Jira OA-15: Update RAS Database (update of antenna AGL heights in RAS database to match WINNF-TS-1014-v0.0.0-r5.0 table 2). See attached updated file. Updated file needs to replace the existing one under /var/lib/fbrat.
-
-* Other:
- * OA-87: RKF to remove the unneeded comments/debug lines from the source-code
- * OA-81: Changes in assignment of AP height (partial - per comment in Jira only Engine portion has been implemented). 
-
-
-## **Feature Additions/Changes**
-
-### 1. Engine end-to-end test:
-* Jira OA-9: Create an end-to-end regression test (for Engine)
-**Reason for feature addition/change:** to perform automated regression testing of the engine when making changes (for internal use). This was updated to the latest ULS structure (03/02/2022)
-* Please see attached JSONfiles_03March2022.zip that contains the json files for all tests as well as accompanying powerpoint and excel file that describes the configuration of each test.
-* For the description of parameters, please refer to WFA interface specification v1.1.
-
-### 2. ULS Parser:
-* Added an interative mode for daily_uls_parse to facilitate degugging/development. 
-
-### 3. Height change
-* See attached tests
-
-
-## **Interface Changes**
-**ULS Database:** the Sqlite file has two tables: 
-* uls table: includes ALL FS links (but no information on their passive repeaters, except num of passive repeaters, for those that have)
-* pr table: includes information on all passive repeaters of the relevant FS. Each passive repeater of a given FS will be in a different row. This allows max flexibility and efficiency to handle any number of Passive Repeaters.
-* You need to put the CONUS_ULS_2022-03-02T03_34_41.097782_fixedBPS_sorted.sqlite3 in /var/lib/fbrat
-
-**VirtualAP**
-VirtualAP analysisResponse.json now has .gz extention consistently.
-
-
-## **Bug Fixes**
-* See **Issues Addressed**
-
-
-## **Testing Done**
-In addition to all tests done by the developer when making changes, the following additonal tests were done by another person.
-* End-to-end regression tests (tests 1 through 6) passed.
-* ULS Parser: specific issues (per Jira tickets) were confirmed against FCC online database and against Fedor's script.
-* Engine pointing to the last passive repeater: this was tested by checking the pointing direction of FS Rx (using results.kmz) against expected direction using ULS data in google-Earth. The test was done for 3 FS links with 1, 2 and 3 passive repeaters. See the json request and response message for each test in attached "EnginePointtoLastPR_220302.zip"
-* Handling AP height below ground (OA-81) is tested for the various cases (indoor, outdoor and desired error case as describe in the jira ticket). The tests' Readme, configuration and JSON files are in "APHeightBelowGroundTests.zip" attached.
-
-## **Known Issues**
-* As mentioned in Jira OA-21 comment and as agreed with the TIP Maintainer, automatic daily parsing of the ULS is currently not functional. Potential solutions are currently under discussion.
-
-
-## **Potential Improvements** 
-
-## **Version and Date**
-|Version|**v3.3.11**|
-| :- | :- |
-|**Date**|**02/14/2022**|
-
-
-## **Issues Addressed**
-Update of WFA interface specification to 1.1 (latest version) from 0.0.6
-- Jira OA-7: Add rulsetId object
-- Jira OA-8: Exclusion of frequencies/channels in the response where emission is prohibited
-- Jira OA-16: Add "version" to request message
-- Jira OA-17: Add globalOperatingClass in response message
-- Jira OA-18: If AP sends an incorrect globalOperatingClass, the request will be rejected as invalid
-- Jira OA-19: AFC to send a JSON response message in response to UN-successful requests
-- Jira OA-25: Reject message if semi-major axis < semi-minor axis
-
-ULS-Parser enhancements:
-- Jira OA-12: Convert .sqlite3 ULS to .csv so that it contains FS ID
-- Jira OA-39: Improve ULS Processor Speed
-
-
-## **Feature Additions/Changes**
-
-### 1. Updated the WFA interface specification to 1.1
-**Reason for feature addition/change:** Compatible with the latest specification
-
-### 2. Enhanced ULS-Parser 
-**Reason for feature addition/change:** speed-up ULS-parser significantly (from hours to few min) and presence of FS-ID in the .csv file.
-
-
-## **Interface Changes**
-
-**WFA interface specification:** updated to latest version (1.1) from 0.0.6
-**For the new certificationId format (per 1.1 ICD)**,the admin API that adds new APs (/admin/user/ap/<id>), still uses a single certificationId property that is nra+" "+certificationId. This matches the database schema. The Admin and Virtual AP GUI and the AP request JSON message were chagned to accomodate this change.
-**ULS Parser:** No changes
-
-
-## **Bug Fixes**
-* None
-
-
-## **Testing Done**
-* End2End testing (tests 1 through 6) confirms the WFA interface specification. 
-In addition, specific tests were done to trigger and confirm the expected Error code.
-
-* For the daily uls parser: speed was timed and the .csv was verified to have FS IDs.
-
-## **Known Issues**
-* Jira tickets pertaining to the ULS parser: automation and correction of passive repeater information
-
-## **Potential Improvements** 
-*
-
-## **Version and Date**
-|Version|**v3.3.10**|
-| :- | :- |
-|**Date**|**12/20/2021**|
-
-
-## **Issues Addressed**
-Jira OA-10: For FS links with passive receiver, FS Rx to point to the passive repeater
-Jira OA-11: Testing of ULS Script Parser
-
-## **Feature Additions/Changes**
-
-### 1. Tested the ULS Script Parser that was integrated with the GUI in v3.3.9. This is available to the Administrator in the GUI under the Admin tab.
-
-**Reason for feature addition/change:** FCC R&O Requirement
-
-
-## **Interface Changes**
-
-**New section in admin tab:** Controls to manually start a ULS parse and a control to update the automatic parse time.
-
-
-## **Database Changes**
-1. Databases used by AFC-Engine (note these are needed for v.3.3.9 build as well)
-ITU-R Rec. P.617-3 Climate map (TropoClim.txt)
-ITU-R Rec. P.452 Surface Refractivity map (N050.TXT)
-These are under rat_transfer > itudata
-
-2. there are new data files for the daily parser that need to be accomodated. 
-**Dynamic Data:** 
-* Add a directory /var/lib/fbrat/daily\_uls\_parse
-* Add a sub directory under that directory called data_files
-* Provided with this update are the files that need to live under that directory
-
-
-
-## **Bug Fixes**
-* For FS links with passive repeater, FS RX is pointed towards the passive repeater (rather than FS Tx).
-
-
-## **Testing Done**
-* For the passive repeater, did a Point analysis where RLAN's ellipse uncertainy region was centered at the Passive Repeater of FS ID 212911. 
-Confirmed from the beamcones (in results.kmz) that FS Rx was pointing towards the passive repeater. 
-Confirmed from exc_thr that RLAN was in the main beam of this FS Rx.
-Confirmed all ULS parameters of this FS (across .csv, .sqlite3 and exc_thr) were used properly.
-
-* For the daily uls parser: manual functionality was run until completion and then analyses were run with the resulting ULS. The automated task was tested by verifying celery logs and more manual testing using the resulting database. 
-
-
-## **Known Issues**
-* None
-
-## **Potential Improvements** 
-* Most if not all of the text files under /var/lib/fbrat/daily\_uls\_parse/data_files can be replaced with a simple database
-* These files contain only one piece of data other than yesterday's database. 
-
-
-## **Version and Date**
-|Version|**v3.3.9**|
-| :- | :- |
-|**Date**|**12/13/2021**|
-
-
-### **Feature Additions/Changes**
-
-### 1. Determine P.452 Clutter Category (for Rural) based on NLCD tile (instead of always assuming Village Center) per Rural-D, Rural-C and Rural-V below.
-* Urban: if NLCD tile = 23 or 24
-* Suburban: if NLCD tile = 22 or 21
-* Rural-D (Deciduous tree): if NLCD tile = 41, 43 or 90
-* Rural-C (Coniferous tree): if NLCD tile = 42
-* Rural-V (Village Center): otherwise
-
-**Reason for feature addition/change :** FCC R&O Requirement
-
-### 2. Determine RLAN morphology (used to determine WinnerII and Clutter loss model) based on NLCD tile (rather than on population density threshold) per below.
-* Urban: if NLCD tile = 23 or 24
-* Suburban: if NLCD tile = 22 or 21
-* Rural: Otherwise
-
-**Reason for feature addition/change :** Wi-Fi Alliance Test Vector
-
-
-### 3. Assess Channel availability for all scan points - with uniform spacing - within the RLAN uncertainty region, with scanning resolution configurable from AFC-Config.
-
-**Reason for feature addition/change :** Wi-Fi Alliance Test Vector
-
-
-### 4. Ability add clutter at FS RX (when FS Rx is at least 1km from RLAN and has AGL height <= 10m). This is configurable from AFC Config.
-
-**Reason for feature addition/change :** Wi-Fi Alliance Test Vector
-
-
-### 5. Ability to configure the following ITM parameters (from AFC Config):
-* Polarization
-* Ground Type to set Dielectric Constant and Conductivity
-* Points in the Path Profile (minimum spacing and maximum points)
-
-**Reason for feature addition/change :** Wi-Fi Alliance Test Vector
-
-
-### 6. Derive ITM parameter "Surface refractivity" from ITU-R Recommendation P.452 surface refractivity map (instead of using a constant value). The value is set to that at the mid-point of the path between the AFC Device and FS Receiver.
-
-**Reason for feature addition/change :** Wi-Fi Alliance Test Vector
-
-
-### 7. Derive ITM parameter "Climate" from ITU-R Recommendation P.617-3 Radio Climate map and set to the smaller value of that at RLAN and FS Rx (per P.617-3).
-
-**Reason for feature addition/change :** Wi-Fi Alliance Test Vector
-
-
-### 8. Make FS Receiver Feederloss and Noise Floor configurable for UNII-5, UNII-7 and other frequencies in AFC-config.
-
-**Reason for feature addition/change :** Wi-Fi Alliance Test Vector
-
-
-### 9. The ULS Script Parser has been integrated with the GUI. However, this is not fully functional yet and is still under development.
-
-**Reason for feature addition/change :** ULS Script Parser
-
-
-
-## **Interface Changes**
-There have been interface (API) changes for all feature changes 1 through 7 in Section 2 above as all of those options have been made configurable from the GUI.
-
-## **Database Changes**
-NLCD Database has been added to  /usr/share/fbrat/rat_transfer.
-
-## **Bug Fixes**
-* RLAN outside RAS exclusion zone was getting channels overlapping with RAS frequency band blocked.
-
-## **Testing Done**
-All changes above have been tested manually in the fashion of previous builds.
-This involves setting up tests that check whether the desired configuration (as set in the GUI) has been used by the AFC-Engine (the C++ code) and whether the expected implementation was done - by checking the exc_thr file, QGIS (to lookup NLCD tile), engine logs (to verify ITM parameters) and the kmz file (to verify orientation of scanning points).
-In addition, an end-to-end regression test has been done after each change.
-Note that as we have started upgrading the code for more rigorous unit-testing, we performed unit-tests on Climate and Surface Refractivity functions as those could not be verified through external means.
-
-## **Known Issues**
-* ULS Script Parser is currently under testing.
-* For FS links with passive repeater, FS RX is pointed towards FS TX, rather than the passive repeater. This will be fixed in the next release.
-
+# Release Note
+
+## **Version and Date**
+
+|Version|**OA-321**|
+| :- | :- |
+|**Date**|**07/29/2022**|
+
+
+## **Issues Addressed**
+ * Jira OA-321: Add "Max Allowed EIRP" to exc_thr file and visibilityThreshold to afc_config.json
+
+## **Interface Changes**
+ * The visibilityThreshold is in the AFC_config.json file (see an example attached to the jira ticket) 
+
+## **Testing Done**
+ * Confirmed that exc_thr has a new column "EIRP_LIMIT (dBm)" after "FS I/N (dB)" column.
+ * Confirmed that the exc_thr file has all links with distance < 1km AND for distances > 1km, only links with I/N > -6 dB are included.
+ * See test attached to this jira ticket.
+
+## **Open Issues**
+
+
+|Version|**OA-317 & OA-232**|
+| :- | :- |
+|**Date**|**07/25/2022**|
+
+## **Issues Addressed**
+ * Jira OA-317: Implement setting FS Rx height per WinnForum R2-AIP-14 (also implemented this for FS Tx height)
+ * Jira OA-232: Implement WINNF R2-AIP-05 remaining rules on Antenna Gain and Diameter 
+
+## **Interface Changes**
+ * For both tickets, there were changes in the ULS script, as such there's new ULS file that needs to be used.
+ * For OA-317, in the "_param.csv" ULS file there's a "return_FSID" column which has a valid value for forward paths with missing Rx height and their return paths. When paths A and B are matched, the return_FSID for A is set to B, and return_FSID for B is set to A, always.
+ * There's also "FRN" (FCC Registration Number) that is used for return path matching in "_param.csv" file.
+ * For OA-317, there's no new column in the .sqlite. The Rx height to center RAAT column shows the corrected value per R2-AIP-14.
+ * For OA-233, there's no new column in the .sqlite. However, there are new columns in the "_param.csv" file: "Tx Ant Model Name Matched", "Tx Ant Category", "Tx Ant Diameter (m)", "Tx Ant Midband Gain", "Rx Ant Midband Gain", "Tx Gain ULS" and "Rx Gain ULS."
+ * The "Rx Gain" and "Tx Gain" are the gains calculated per R2-AIP-05/06.
+ * Note: If FSID A has a return_FSID of B, then B has a return_FSID = A. In this case A and B are considered to be paired links. If A has return_FSID = -B, then then B has a return_FSID not equal to A, B has already been paired with a different link. I used the '-' to distinguish between a "pair" and using a "candidate" link.
+
+## **Testing Done**
+ * OA-317: ULS checks (on WFA Test Vector ULS): in the .csv ULS file with filename appended with "param," the last column "return_FSID" is used for validation.
+ * Confirmed in the anomalous file that there's no FS link with invalid/blank Tx/Rx height that was thrown out
+ * Confirmed that when "return_FSID" is blank, there was a valid "Rx Height to Center RAAT (m)" (99.8% of the links) by using Rx Height != -1 in _sorted.csv file.
+ * Height of 42.5m was set for only 25 links (return_FSID is blank as expected as in this case return path didn't have height either). Validated a few of the links via online ULS that they didn't have a height and nor did its return link (for example WAY91/WAY90 didn't have a return path). Confirmed that none of the 25 links had a return link.
+ * Confirmed that all 134 links were matched with return correctly. Only 14 of them didn't match on lat/long (Tx or Rx) perfectly but they were at max 0.000138889 different which is within 1 arcsec accuracy that's checked (2.78e-4 deg).
+ * For Tx heights, only 0.01% of the links (=9 links) had invalid Tx height for which R2-AIP-14 was applied. 6 (out of 9) got R2-AIP-14(a-iii)= 42.5m height and the remaining (3 out of 9) got the return path's Rx height.
+
+ * OA-232: ULS checks (on WFA Test Vector ULS):
+ * About 88.7% of links get R2-AIP-05(a) applied. Out of these cases, 88.1% got ULS-Gain, 11.8% got Midband Gain and 0.1% got Typical Gain.
+ * Next, out of 6107 blank Rx Ant Model, only two had a valid Tx Ant Model and same Gain where R2-AIP-05(b) is applied.
+ * Validated majority of R2-AIP-05(c) and (d) cases.
+ * There were 0.2% with blank Rx Gain where R2-AIP-05(e) is applied.
+ * Validated matching of the Rx Antenna models per the mapping created using the database on WinnForum antenna respository.
+ 
+## **Open Issues**
+ * There are 5 FS links with Rx height > 600m that are erroneous. These haven't been fixed yet. R2-AIP-14 most likely will be amended with a recommendation on how to fix these.
+
+## **Version and Date**
+|Version|**OA-302**|
+| :- | :- |
+|**Date**|**07/19/2022**|
+
+
+## **Issues Addressed**
+ * Jira OA-302: Include additional heights for RLANs
+
+## **Interface Changes**
+ * None
+
+## **Testing Done**
+ * Validated four examples of different height and height uncertainty (per jira ticket). Test configuration and results are attached to the jira ticket.
+ * Valdiation is done by confirming expected heights (per Jira ticket) under "RLAN_HEIGHT_ABOVE_TERRAIN (m)" in exc_thr file.
+
+## **Open Issues**
+
+|Version|3.3.21.1|
+| :- | :- |
+|**Date**|**07/20/2022**|
+|compiled server's version is f5ad056 |git tag 3.3.21.1|
+
+## **Version and Date**
+|Version|**OA-297**|
+| :- | :- |
+|**Date**|**07/14/2022**|
+
+## **Issues Addressed**
+ * Jira OA-297: Support multiple AP requests
+
+## **Interface Changes**
+ * Mapping data was previously passed via a vendorExtension on the entire set of responses, data is now attached as a vendorExtension to the particular availableSpectrumInquiryResponse that it is generated for.
+
+## **Testing Done**
+ * Tested against API using SOAPUI tool to generate and review responses for a single request and multiple requests with and without attached mapping data. Project with included inputs is attached to the JIRA ticket.
+ * Reviewed UI to verify mapping functions continue to work 
+
+## **Open Issues**
+
+## **Version and Date**
+|Version|**OA-296**|
+| :- | :- |
+|**Date**|**06/30/2022**|
+
+## **Issues Addressed**
+ * Jira OA-296: RLAN uncertainty region scan point Bug
+
+## **Interface Changes**
+ * None
+
+## **Testing Done**
+ * Retested FSP1 that had the extra scan point and the scan point is now gone as expected with all the other scan points same as before. See attached testcase and resulting scan points to the ticket.
+
+## **Open Issues**
+
+
+## **Version and Date**
+|Version|3.3.20.3|
+| :- | :- |
+|**Date**|**06/16/2022**|
+|compiled server's version is 490fe87 |git tag 3.3.20.3|
+
+## **Issues Addressed**
+ * OA-159 Eliminate HISTORY_DIR flask setting (#187)
+## **Version and Date**
+|Version|3.3.20.2|
+| :- | :- |
+|**Date**|**06/13/2022**|
+|compiled server's version is 61bb85b |git tag 3.3.20.2|
+
+## **Issues Addressed**
+ * OA-284 rework async connectivity with test utility (#186)
+ * OA-285 update docker repo name to the TIPs ECR one (#184)
+ * OA-243 New local fs layout; history server (#180)
+ * Python IO wrapper supports local fs and http read/write/delete (#183)
+ * OA-283 update AFC config records in the test DB (#182)
+
+## **Version and Date**
+|Version|3.3.20.1|
+| :- | :- |
+|**Date**|**06/07/2022**|
+|compiled server's version is 1a2a54f |git tag 3.3.20.1|
+
+## **Version and Date**
+
+|Version|**OA-265**|
+| :- | :- |
+|**Date**|**06/03/2022**|
+
+
+## **Issues Addressed**
+ * Jira OA-265: Enable/Disable consideration of FS channel overlap with RLAN
+
+## **Interface Changes**
+ * There's a new configurable parameter in afc-config (both the GUI and hence the .json file). In the .json file, this is called "channelResponseAlgorithm" which is set to either "pwr" or "psd"
+
+## **Testing Done**
+ * Ran the test for OA-263 and confirmed getting same results for inquired channel and inquired frequency when "channelResponseAlgorithm" is set to "pwr" as expected. This test is called "pwr" in the test folder attached.
+ * Note that this test case covers all cases: 1) RLAN full channel inside FS channel, 2) RLAN channel partially overlapping FS, 3) RLAN channel outside FS but its adjacent band inside FS band, 4) FS channel fully inside RLAN channel
+ * Next, ran the same test but with "channelResponseAlgorithm" set to "psd." Confirmed getting same results for inquired frequency as "pwr" test as expected since this only changes the channel response.
+ * However, the max allowable EIRP levels are different b/w "pwr" and "psd" with the "psd" always yielding lower EIRP levels (as expected).
+ * Using exc_thr file (for psd case using inquired channel only) validated calculation of max allowed EIRP for the psd-based approach using the different scenarios mentioned above and for the 4 bandwidths and the 5 operating classes.
+ * Note that the channel responses are the same when the FS channel is fully inside RLAN channel.
+
+## **Open Issues**
+ * None
+
+|Version|**OA-278**|
+| :- | :- |
+|**Date**|**06/03/2022**|
+
+## **Issues Addressed**
+ * Jira OA-278: Add the databases' attributions in database_readme file and the GUI's "i" 
+ 
+## **Interface Changes**
+ * No Change
+
+## **Testing Done**
+ * Reviewed updated content
+ 
+## **Open Issues**
+ * Date that the Globe data was retrieved is unknown.  Opened Jira ticket OA-279 to update and review data to generate a new date.
+
+## **Version and Date**
+|Version|**OA-263**|
+| :- | :- |
+|**Date**|**05/27/2022**|
+
+
+## **Issues Addressed**
+ * Jira OA-263: Change PSD calculation to be based on 20-MHz EIRP and without Spectral Overlap Loss
+ 
+## **Interface Changes**
+ * No Change
+
+## **Testing Done**
+ * Ran a test with both frequency and channel inquiry. Confirmed that the PSD levels made sense - they were following the 20-MHz EIRP levels and they were always as good or worse than max allowable EIRPs - 10*log10(20).
+ * Next ran the same test but without channel inquiry and using the exc_thr file (which contains the link budgets for PSD calculations only) derived the PSD levels (see columns AX to BD) and confirmed they matched.
+ 
+
+## **Open Issues**
+ * None
+
+## **Version and Date**
+|Version|3.3.19.1|
+| :- | :- |
+|**Date**|**05/25/2022**|
+|compiled server's version is 3.3.19-0563461 |git tag 3.3.19.1|
+
+## **Version and Date**
+|Version|**OA-259**|
+| :- | :- |
+|**Date**|**05/23/2022**|
+
+
+## **Issues Addressed**
+ * Jira OA-259: Custom not setting ITM using Tx Clutter per building data correctly
+ 
+|Version|**OA-257**|
+| :- | :- |
+|**Date**|**05/19/2022**|
+
+## **Issues Addressed**
+ * Jira OA-257: Add configurability of WinnerII confidence (for Combined vs. LoS/NLoS) in AFC Config's FCC R&O
+ * When "FCC 6GHz Report & Order" or "Custom" propagation models are selected with building database (e.g. LiDAR), both Winner Combined and LoS/NLoS confidences need to be specified. In this case, if RLAN is in LiDAR region, WinnerII LoS or NLOS path loss is used; else, WinnerII Combined path loss is used.
+
+## **Interface Changes**
+ * In AFC-Config UI, added "WinnerII LOS/NLOS Confidence" and "WinnerII Combined Confidence" (in place of "WinnerII Confidence") for "FCC 6GHz Report & Order" and "Custom" Propagation models.
+ * Note that only the parameter(s) needed is shown based on the propagation model (e.g. use of LIDAR or not) selected.
+ * In addition, these parameters also appear in the updated afc-config.json file.
+ <pre>
+      propagationModel": {
+        "kind": "FCC 6GHz Report & Order",
+        <strong>"win2ConfidenceLOS": 30,</strong>
+        <strong>"win2ConfidenceNLOS": 40,</strong>
+        <strong>"win2ConfidenceCombined": 50,</strong>
+        [...]
+</pre>
+## **Testing Done**
+ * Did the following tests (these are attached to the Jira ticket):
+ * In "FCC 6GHz R&O with LiDAR", set WII LOS/NLOS Confidence to 5% and confirmed in exc_thr (PATH_LOSS_MODEL and PATH_LOSS_CDF) this was set correctly.
+ * In "FCC 6GHz R&O with WII-Combined", set WII Combined Confidence to 95% and confirmed in exc_thr (PATH_LOSS_MODEL and PATH_LOSS) this was used correctly. Also, spectrum availability was alot more than the LiDAR test above as expected.
+ * In "Custom WII Combined", set WII Combined Confidence to 95% and confirmed in exc_thr (PATH_LOSS_MODEL and PATH_LOSS) this was set correctly. Also, spectrum availability was similar to above test case (FCC R&O with WII Combined) as expected.
+ * In "Custom WII LoS/NLoS based on LiDAR", set WII Combined Confidence to 95% and WII LOS/NLOS confidence to 5% and confirmed in exc_thr (PATH_LOSS_MODEL and PATH_LOSS) this was set correctly. Also, spectrum availability was alot worse than above test case (Custom with WII Combined) as expected.
+ * In all cases, confirmed parameters were set correctly in afc-config.json files.
+
+## **Open Issues**
+
+## **Version and Date**
+
+
+## **Version and Date**
+|Version|**OA-254**|
+| :- | :- |
+|**Date**|**05/23/2022**|
+
+## **Issues Addressed**
+ * Jira OA-254: Raw JSON to add back the missing part of the response message
+
+## **Interface Changes**
+ * No Change
+
+## **Testing Done**
+ * Confirmed in Virtual AP that the missing part of the response message is present in RAW JSON response (at the bottom of the page)
+
+## **Open Issues**
+
+|Version|**OA-247**|
+| :- | :- |
+|**Date**|**05/18/2022**|
+
+## **Issues Addressed**
+ * Jira OA-247: Remove Point Analysis from Dashboard
+   * Removed navigation and pages for Point Analysis
+   * Removed Point Analysis specific code in engine
+
+## **Interface Changes**
+None
+
+## **Testing Done**
+ * Exercised remaining functions in UI and end to end tests. 
+ 
+|Version|**OA-246**|
+| :- | :- |
+|**Date**|**05/17/2022**|
+
+## **Issues Addressed**
+ * Jira OA-246: When Virtual AP location type is set to one of the Polygons, can't select Ellipse
+
+## **Interface Changes**
+ * None
+
+## **Testing Done**
+ * In Virtual AP, was able to go from Ellipse to Radial Polgon to Linear Polygon and back to Ellipse successfully. Also ran some of the end2end tests (1, 3 and 4) with Ellipse, Radial Polygon and Linear Polygon. 
+
+## **Open Issues**
+|Version|**OA-204**|
+| :- | :- |
+|**Date**|**05/16/2022**|
+
+## **Issues Addressed**
+ * Jira OA-204: New "Trial User" support - to be used for FCC (and other countries equiv.), AT&T and other demos/testing
+   - Added Trial role
+   - Added functionality to Virtual AP page based on membership in Trial role to load the trial configuration and fill in Serial and Certification Id 
+   - Added server method to load the trial user configuration if Trial use and no configuration is found
+   - Modified visibility on naviation entries
+
+## **Version and Date**
+|Version|**OA-245**|
+| :- | :- |
+|**Date**|**05/16/2022**|
+
+## **Issues Addressed**
+ * Jira OA-245: Add ITM reliability as configurable parameter to AFC Config
+
+## **Interface Changes**
+ * UI and afc_config.json now have itmReliability as a configurable parameter whenever ITM is used in the Propagation Model.
+
+## **Testing Done**
+ * Did a test, one with 0.1% Reliability and another with 99.9% Reliability. 
+ * Confirmed in engine logs and afc-config.json that the correct value was passed to the engine. 
+ * In the exc_thr file attached to JIRA ticket (see columns AC to AG), confirmed that ITM path loss for 99.9% Relability is higher than that at 0.1%. Note that since we clamp path loss lower than FSPL to FSPL, we don't see much change in the results.
+
+## **Open Issues**
+
+
+## **Version and Date**
+|Version|3.3.18.2|
+| :- | :- |
+|**Date**|**05/10/2022**|
+|compiled server's version is 3.3.18-0ca8ecf |git tag 3.3.18.2|
+
+
+## **Version and Date**
+|Version|**OA-239**|
+| :- | :- |
+|**Date**|**05/09/2022**|
+
+## **Issues Addressed**
+ * Jira OA-239: Add additional features to Virtual AP's google map
+   - Added functionality to update the coordinates in the location for ellipse center when map is clicked on
+   - Changed the map display to update when Send Request is clicked instead of when response is received  
+
+## **Version and Date**
+|Version|3.3.18|
+| :- | :- |
+|**Date**|**05/09/2022**|
+|compiled server's version is 3.3.18-1e88408 |git tag 3.3.18.1|
+ 
+## **Version and Date**
+|Version|**OA-85**|
+| :- | :- |
+|**Date**|**05/06/2022**|
+
+## **Issues Addressed**
+ * Jira OA-85: Merge Point Analysis and Virtual AP
+   - Add EIRP chart and mapping to the Virtual AP page
+ 
+## **Interface Changes**
+ * afc_config.json added a new optional property "enableMapInVirtualAp" which if set to true will enable the map control on the virtual AP page and have the engine generate the map data
+ * Data files containing map data are provided to the Virtual AP page if the enableMapInVirtualAp is true via a vendor extension on the AvailableSpectrumInquiryResponse using the extension ID openAfc.mapinfo
+
+## **Testing Done**
+ * Reviewed modified output pages
+
+## **Open Issues**
+* The only location type that is mapped is an Ellipse. Polygon locations will be handled in a later ticket
+* Clicking the map to change the location point is not supported and will be handled in a later ticket
+* The obsolete code for the Point Analysis pages remains in the project until these two issues are resolved
+
+
+## **Version and Date**
+|Version|**OA-216**|
+| :- | :- |
+|**Date**|**04/29/2022**|
+
+
+## **Issues Addressed**
+ * Jira OA-216: Log FS Rx that were not analyzed due to being inside uncertainty region
+ * Per comments in the ticket, a new log file is generated that contains the following information for each FS that is in-band with at least one of RLAN channels, including FS inside RLAN uncertainty region. 
+ * The file contains: FS ID, Rx CallSign, Tx CallSign, FS start and end frequency, Rx Lat/Long, Rx AGL height, Min distance to the scan points. 
+ * If the FS is inside RLAN uncertainty region, distance is set to 0 meters. 
+ * The file is called "fs_analysis_list.csv” by default but the filename can be changed in the AFC-Config
+ 
+## **Interface Changes**
+ * afc_config.json can specify the name of this file (if desired). If it's missing, the default filename is used.
+
+## **Testing Done**
+ * Did a test and confirmed list of FS in "fs_analysis_list.csv” with engine logs (that shows FS inside RLAN uncertainy region) and exc_thr (list of other FS) and the .sqlite3 (on the remaining FS data).
+
+## **Open Issues**
+
+
+## **Version and Date**
+|Version|**3.3.17**|
+| :- | :- |
+|**Date**|**04/27/2022**|
+
+
+## **Issues Addressed**
+ * Jira OA-195: Add RKF and Federated Resampled NLCD database to AFC Config
+ 
+## **Interface Changes**
+ * There is a change in AFC Config UI and json file. The NLCD database can now be selected by the user.
+ * Note that "WFA Test NLCD" (selected in UI) points to "federated_nlcd.tif" in afc_config.json file. And "Production NLCD" (selected in UI) points to ": "nlcd_2019_land_cover_l48_20210604_resample.tif" in afc_config.json file.
+ 
+
+## **Testing Done**
+ * Did two tests: one with Production NLCD and another with WFA Test NLCD and the response json files and the exc_thr files matched. These are attached to the Jira ticket.
+
+
+## **Open Issues**
+ * More tests are needed (this will be done as part of prepartion of WFA test results) to see whether federated's NLCD matches RKF's at least for the WFA tests.
+ * Next, more tests are needed to ensure all tiles over CONUS are equivalent (if desired).  
+ * 
+## **Version and Date**
+|Version|**OA-193**|
+| :- | :- |
+|**Date**|**04/27/2022**|
+
+## **Issues Addressed**
+ * Jira OA-193: Update AFC-Config Default form to WFA test vector configuration
+ 
+## **Interface Changes**
+ * The part of the code that sets the default setting (hard-coded) has been updated.
+
+## **Testing Done**
+ * Tested that when clicking "Reset to Default" in AFC Config, the default configuration is loaded.
+ * Two afc_config json files are attached to this ticket: 1) afc_config_default.json and 2) afc_config_horizontal.json
+
+## **Open Issues**
+
+|Version|**OA-176, OA-188**|
+| :- | :- |
+|**Date**|**04/22/2022**|
+
+## **Issues Addressed**
+ * Jira OA-176: Support for global operating class 135 and 136
+ * Jira OA-188: web UI changes to support start frequency of 5925MHz
+## **Interface Changes**
+ * None
+
+## **Testing Done**
+ * Checked in-band EIRP and PSD calculations for a few bands (for the new channel and some of the previous channels) as well as adjacent channel interference levels.
+ * See the test case attached to OA-176 ticket. Note this uses the old ULS structure.
+
+## **Open Issues**
+
+|Version|**OA-192**|
+| :- | :- |
+|**Date**|**04/26/2022**|
+
+## **Issues Addressed**
+ * Jira OA-192: For adding clutter at FS Rx, add configurable percentage of location (P.2108) and max FS height
+
+## **Interface Changes**
+ * OA-190: UI/API changes to allow selection of P.2108 percentage of locations and max FS AGL height in AFC Config and passing them to AFC engine.
+
+## **Testing Done**
+ * OA-192: ran 2 tests and reviewed the exc_thr file. These are attached to the ticket.
+ * Test1: Confirmed that P.2108 (see columns "PATH_CLUTTER_RX", "PATH_CLUTTER_RX_MODE") is applied at FS Rx when its AGL height ("FS_RX_HEIGHT_ABOVE_TERRAIN (m)") < 6m, distance ("RLAN_FS_RX_DIST (km)") > 1km and is not in Rural ("FS_RX_PROP_ENV"). Also, 5% is used for P.2108 percentage of locations ("PATH_CLUTTER_RX_CDF").
+ * Test2: Confirmed in exc_thr file that a different AFC Config parameters (50% P.2108 and 20m Max FS AGL height) are used correctly.
+
+## **Open Issues**
+
+|Version|**OA-190, OA-191**|
+| :- | :- |
+|**Date**|**04/26/2022**|
+
+
+## **Issues Addressed**
+ * Jira OA-190: Implement WINNF-TS-1014 R2-AIP-07 FS Radiation Pattern Envelope
+ * Jira OA-191: Update OA-127 to 55% antenna efficiency
+
+## **Interface Changes**
+ * OA-190: UI/API changes to allow selection of "WINNF-AIP-07" antenna pattern in AFC-Config and passing that to the AFC-Engine.
+ * OA-191: one change in ULS-parser (to use antenna efficiency of 55% instead of 54% in calculation of antenna diameter). This results in an updated .sqlite3 ULS.
+ 
+
+## **Testing Done**
+ * OA-190: ran a test and reviewed the exc_thr file.
+    - Confirmed that for all cases that categroyB1 was used, antenna model was blank in ULS.
+    - Confirmed that the FS antenna discrimination gain (FS_ANT_GAIN_PEAK (dB) - FS_ANT_GAIN_TO_RLAN (dB)) matches Category A, Category B1 or Category B2 per R2-AIP-07. See attached plots in the exc_thr file.
+    - Confirmed that when FS Rx peak gain < 38 dBi, for angle-off-boresight < 5 deg, F.699 is used and for angle-off-boresight >= 5 deg, Category B2 is used.
+    - and when FS Rx peak gain >= 38 dBi, for angle-off-boresight < 5 deg, F.699 is used. For angle-off-boresight >= 5 deg, if antenna model (in ULS) is blank, Category B1 is used, else Category A is used.
+    - Confirmed antenna pattern of Category A, B1 and B2 implemented.
+
+ * OA-191: confirmed in .csv ULS that the antenna diameter was computed correctly (implemented the R2-AIP-05 formula in excel and compared with the value generated by ULS-parser). See attached ULS file columns BN and BO.
+
+## **Open Issues**
+
+
+
+## **Version and Date**
+
+|Version|**3.3.16**|
+| :- | :- |
+|**Date**|**04/21/2022**|
+
+## **Issues Addressed**
+ * Jira OA-127: Implement WINNF rules on FS Antenna Diameter and Gain (WINN-21-I-00132 r14)
+ 
+## **Interface Changes**
+ * The ULS parser has been updated. This includes computation of 1) FS Rx antenna diameter based on the gain and 2) altering the Rx gain (if missing or below or above a threshold).
+ * The sqlite3 has now an additional column (rx_ant_diameter).
+
+## **Testing Done**
+In addition to all tests done by the developer making changes, the following additonal tests were done by another person.
+ * Confirmed that sqlite3 uls table has the new (rx_ant_diameter) column. 
+ * Confirmed in the anomalous_uls.csv file (in the zipped debug folder under ULS Database) that when Rx gain is missing, antenna diamteter is set to 1.83m and the Rx gain is set to 39.5 dBi (when in UNII-7) and set to 38.8 dBi (when in UNII-5). This confirms part (e) of R2-AIP-05 in the WINNF document.
+ * Confirmed that the missing Rx gain values (and the corresponding diameters) are set correctly in the .csv ULS file.
+ * Confirmed in the .csv ULS file that the diameter is set in accordance with part (d) of WINNF's R2-AIP-05 by implementing the formula in excel separately and comparing the results from the parser. 
+ * Confirmed in the .csv ULS file that the Rx gain value is between 32 and 48 dBi per part (d) of WINNF's R2-AIP-05.
+ * Confirmed in the anomalous_uls.csv file (based on its last column) that when the Rx gain is below 32, it is set to 32 and when it's above 48, it is set to 48 dBi. An example message is "Rx Gain = 26.4 < 32, Rx Gain set to 32."
+ * See attached uls and anomalous files (in .xlsx) to the ticket.
+
+## **Open Issues**
+The manual parser not working from the GUI.
+
+
+## **Version and Date**
+|Version|**3.3.15**|
+| :- | :- |
+|**Date**|**04/19/2022**|
+
+## **Issues Addressed**
+ * Jira OA-181: Set the new parameter "rlanITMTxClutterMethod" in AFC Config correctly
+ 
+## **Interface Changes**
+ * None
+
+## **Testing Done**
+ * Set AFC-Config to default, and other propagation models and confirm that the "rlanITMTxClutterMethod" is set correctly in afc_config.json and the propagation model is chosen correctly in exc_thr file.
+ * See the test results attached to this ticket. 
+ * Confirmed that "rlanITMTxClutterMethod": "FORCE_TRUE" (in afc_config.json) when default, FSPL and FCC 6GHz Report & Order are selected for the propagation model..
+ * Confirmed that "rlanITMTxClutterMethod": "BLDG_DATA" when "ITM with buildign data" is selected for the propagation model.
+ * Confirmed that "rlanITMTxClutterMethod": "BLDG_DATA" when "Custom" propagation model with LoS/NLoS based on building data is selected.
+ * COnfirmed that "rlanITMTxClutterMethod": "FORCE_FALSE" when "Custom" propagation model with WinnerII LoS and Never add Clutter for > 1km is selected.
+## **Open Issues**
+
+
+## **Version and Date**
+|Version|**v3.3.14**|
+| :- | :- |
+|**Date**|**04/04/2022**|
+
+## **Issues Addressed**
+* Jira OA-40: Add ability to select WinnerII LOS/NLOS only (instead of Combined) in AFC Config
+    * GUI Updates to support selection that is more user configurable of Winner II (LoS/NLoS/Combined) and ITM (with or without P.2108/P.452).
+
+
+## **Version and Date**
+|Version|**v3.3.13**|
+| :- | :- |
+|**Date**|**03/17/2022**|
+
+
+
+## **Issues Addressed**
+* Conformance with WFA interface specification (v1.1):
+    *  Jira OA-112: EIRP/PSD reporting for FS inside AP uncertainty region
+
+* Conformance with WFA test vectors:
+    * Jira OA-13: Add ability to use F.699 antenna pattern (instead of F.1245) for FS Rx
+    * Jira OA-110: Change RLAN Uncertainty Region Scan Points per WFA agreed methodology
+    * Jira OA-114: Ability to upload Canadian and Mexican FS database to AFC for US AP channel availability analysis [Note: this is only implemented in the engine; UI implementtation and add'l testing is on hold until the need for this feature is confirmed.]
+
+* ULS-Parser changes:
+   * Jira OA-94: How to handle FS links with FS Tx antenna pointing to different Rx
+
+* Other:
+   * Jira OA-81: Changes in assignment of AP height (this now includes the UI implementation)
+   * Jira OA-40: Add ability to select WinnerII LOS/NLOS only (instead of Combined) in AFC Config [Note: this is only implemented in the engine; UI implementation will be in next week.]
+
+
+## **Feature Additions/Changes**
+
+### 1. F.699 antenna pattern has been added to be used as default for FS receivers 
+### 2. Choose scan points within RLAN uncertainty region to align with 3DEP 1arcsec grid centers
+
+
+## **Interface Changes**
+
+
+## **Bug Fixes**
+ * Jira OA-112: EIRP/PSD reporting for FS inside AP uncertainty region
+
+
+## **Testing Done**
+In addition to all tests done by the developer making changes, the following additonal tests were done by another person.
+* EIRP for FS inside RLAN uncertainty region: tested the configuration in Point Analysis and those NULL EIRP channels were colored in black (instead of Red). In Virtual AP, the NULL EIRPs were not reported in the analysisResponse.JSON as desired. (see OA-112JSONfiles.docs attached to the Jira ticket.)
+* ULS Parser: confirmed in the updated ULS (CONUS_ULS_2022-03-10T16_47_26.958955_fixedBPS_sorted.sqlite3) that CallSigns WQMY782(path 2) and WRCJ254(path 2) are now included in the database.
+* F.699: Confirmed in "FS_ANT_TYPE" (in exc_thr) that only F.1245 or F.699 is used (per AFC-Config). Next, "FS_ANT_GAIN_TO_RLAN (dB)" vs. "FS_RX_ANGLE_OFF_BORESIGHT (deg)" is plotted from the exc_thr file and compared against ITU-R (F.1245 or F.699) formula implemented in excel. This is done for both F.1245 and F.699 to ensure both are used properly as selected by the user. Also, confirmed that channel availability results got worse when using F.699 as expected (I/Ns were 4 to 6.6 dB higher with F.699) . (see "F.699tests.zip" attached to Jira OA-13.) 
+* Scan points: this was tested by opening 3DEP tiles and the scan points (from results.kmz) in QGIS for the three uncertainty region types. (see ScanPointsImplementation3DEPgridCenter.gz attached to this Jira OA-110.)
+* Changes in AP height assignment: selections made in UI were confirmed in exc_thr file and results.kmz. Specifically when in AFC-Config "AP Height below Min Allowable AGL Height Behavior" is set to "Truncate AP height to min allowable AGL height," using a height-uncertainty that brings the height to 0m, exc_thr file's "RLAN_HEIGHT_ABOVE_TERRAIN (m)" confirms that 1m is used as minimum AP height. Next, when "AP Height below Min Allowable AGL Height Behavior" is set to "Discard scan point," exc_thr and results.kmz files confirm that the lower scan point has been removed from analysis (have only 2 heights at each AP location instead of 3) (see "APHeightBelowGroundTests_withUI.zip" attached to Jira OA-81). These were confirmed for Indoor AP as well but not included in the attachment.
+
+
+## **Known Issues**
+* As mentioned in Jira OA-21 comment and as agreed with the TIP Maintainer, automatic daily parsing of the ULS is currently not functional. Potential solutions are currently under discussion.
+* OA-40 to be implemented in the UI.
+
+## **Potential Improvements** 
+*
+
+## **Version and Date**
+|Version|**v3.3.12**|
+| :- | :- |
+|**Date**|**03/04/2022**|
+
+
+
+## **Issues Addressed**
+* Bug fix in WFA interface specification (v1.1):
+ * Jira OA-89: Add "US" to rulesetId in AP request message (Virtual AP)
+
+* GUI enhancements:
+ * Jira OA-98: Error runs on Virtual AP to generate engine outputs under Debug folder
+
+* ULS-Parser bug fixes/changes:
+ * Jira OA-22: ULS script parsing coordinates incorrectly
+ * Jira OA-93: Include FS links marked as "Mobile" in ULS
+ * Jira OA-33: Some of the Passive Repeater data populated incorrectly
+ * Jira OA-20: ULS Parser to handle links with multiple passive repeaters
+ * Jira OA-94: How to handle FS links with FS Tx antenna pointing to different Rx: only partially fixed by using the path number in [AN] table; this is still open question to FCC (see Jira ticket for details)
+
+* Update of RAS Database:
+ * Jira OA-15: Update RAS Database (update of antenna AGL heights in RAS database to match WINNF-TS-1014-v0.0.0-r5.0 table 2). See attached updated file. Updated file needs to replace the existing one under /var/lib/fbrat.
+
+* Other:
+ * OA-87: RKF to remove the unneeded comments/debug lines from the source-code
+ * OA-81: Changes in assignment of AP height (partial - per comment in Jira only Engine portion has been implemented). 
+
+
+## **Feature Additions/Changes**
+
+### 1. Engine end-to-end test:
+* Jira OA-9: Create an end-to-end regression test (for Engine)
+**Reason for feature addition/change:** to perform automated regression testing of the engine when making changes (for internal use). This was updated to the latest ULS structure (03/02/2022)
+* Please see attached JSONfiles_03March2022.zip that contains the json files for all tests as well as accompanying powerpoint and excel file that describes the configuration of each test.
+* For the description of parameters, please refer to WFA interface specification v1.1.
+
+### 2. ULS Parser:
+* Added an interative mode for daily_uls_parse to facilitate degugging/development. 
+
+### 3. Height change
+* See attached tests
+
+
+## **Interface Changes**
+**ULS Database:** the Sqlite file has two tables: 
+* uls table: includes ALL FS links (but no information on their passive repeaters, except num of passive repeaters, for those that have)
+* pr table: includes information on all passive repeaters of the relevant FS. Each passive repeater of a given FS will be in a different row. This allows max flexibility and efficiency to handle any number of Passive Repeaters.
+* You need to put the CONUS_ULS_2022-03-02T03_34_41.097782_fixedBPS_sorted.sqlite3 in /var/lib/fbrat
+
+**VirtualAP**
+VirtualAP analysisResponse.json now has .gz extention consistently.
+
+
+## **Bug Fixes**
+* See **Issues Addressed**
+
+
+## **Testing Done**
+In addition to all tests done by the developer when making changes, the following additonal tests were done by another person.
+* End-to-end regression tests (tests 1 through 6) passed.
+* ULS Parser: specific issues (per Jira tickets) were confirmed against FCC online database and against Fedor's script.
+* Engine pointing to the last passive repeater: this was tested by checking the pointing direction of FS Rx (using results.kmz) against expected direction using ULS data in google-Earth. The test was done for 3 FS links with 1, 2 and 3 passive repeaters. See the json request and response message for each test in attached "EnginePointtoLastPR_220302.zip"
+* Handling AP height below ground (OA-81) is tested for the various cases (indoor, outdoor and desired error case as describe in the jira ticket). The tests' Readme, configuration and JSON files are in "APHeightBelowGroundTests.zip" attached.
+
+## **Known Issues**
+* As mentioned in Jira OA-21 comment and as agreed with the TIP Maintainer, automatic daily parsing of the ULS is currently not functional. Potential solutions are currently under discussion.
+
+
+## **Potential Improvements** 
+
+## **Version and Date**
+|Version|**v3.3.11**|
+| :- | :- |
+|**Date**|**02/14/2022**|
+
+
+## **Issues Addressed**
+Update of WFA interface specification to 1.1 (latest version) from 0.0.6
+- Jira OA-7: Add rulsetId object
+- Jira OA-8: Exclusion of frequencies/channels in the response where emission is prohibited
+- Jira OA-16: Add "version" to request message
+- Jira OA-17: Add globalOperatingClass in response message
+- Jira OA-18: If AP sends an incorrect globalOperatingClass, the request will be rejected as invalid
+- Jira OA-19: AFC to send a JSON response message in response to UN-successful requests
+- Jira OA-25: Reject message if semi-major axis < semi-minor axis
+
+ULS-Parser enhancements:
+- Jira OA-12: Convert .sqlite3 ULS to .csv so that it contains FS ID
+- Jira OA-39: Improve ULS Processor Speed
+
+
+## **Feature Additions/Changes**
+
+### 1. Updated the WFA interface specification to 1.1
+**Reason for feature addition/change:** Compatible with the latest specification
+
+### 2. Enhanced ULS-Parser 
+**Reason for feature addition/change:** speed-up ULS-parser significantly (from hours to few min) and presence of FS-ID in the .csv file.
+
+
+## **Interface Changes**
+
+**WFA interface specification:** updated to latest version (1.1) from 0.0.6
+**For the new certificationId format (per 1.1 ICD)**,the admin API that adds new APs (/admin/user/ap/<id>), still uses a single certificationId property that is nra+" "+certificationId. This matches the database schema. The Admin and Virtual AP GUI and the AP request JSON message were chagned to accomodate this change.
+**ULS Parser:** No changes
+
+
+## **Bug Fixes**
+* None
+
+
+## **Testing Done**
+* End2End testing (tests 1 through 6) confirms the WFA interface specification. 
+In addition, specific tests were done to trigger and confirm the expected Error code.
+
+* For the daily uls parser: speed was timed and the .csv was verified to have FS IDs.
+
+## **Known Issues**
+* Jira tickets pertaining to the ULS parser: automation and correction of passive repeater information
+
+## **Potential Improvements** 
+*
+
+## **Version and Date**
+|Version|**v3.3.10**|
+| :- | :- |
+|**Date**|**12/20/2021**|
+
+
+## **Issues Addressed**
+Jira OA-10: For FS links with passive receiver, FS Rx to point to the passive repeater
+Jira OA-11: Testing of ULS Script Parser
+
+## **Feature Additions/Changes**
+
+### 1. Tested the ULS Script Parser that was integrated with the GUI in v3.3.9. This is available to the Administrator in the GUI under the Admin tab.
+
+**Reason for feature addition/change:** FCC R&O Requirement
+
+
+## **Interface Changes**
+
+**New section in admin tab:** Controls to manually start a ULS parse and a control to update the automatic parse time.
+
+
+## **Database Changes**
+1. Databases used by AFC-Engine (note these are needed for v.3.3.9 build as well)
+ITU-R Rec. P.617-3 Climate map (TropoClim.txt)
+ITU-R Rec. P.452 Surface Refractivity map (N050.TXT)
+These are under rat_transfer > itudata
+
+2. there are new data files for the daily parser that need to be accomodated. 
+**Dynamic Data:** 
+* Add a directory /var/lib/fbrat/daily\_uls\_parse
+* Add a sub directory under that directory called data_files
+* Provided with this update are the files that need to live under that directory
+
+
+
+## **Bug Fixes**
+* For FS links with passive repeater, FS RX is pointed towards the passive repeater (rather than FS Tx).
+
+
+## **Testing Done**
+* For the passive repeater, did a Point analysis where RLAN's ellipse uncertainy region was centered at the Passive Repeater of FS ID 212911. 
+Confirmed from the beamcones (in results.kmz) that FS Rx was pointing towards the passive repeater. 
+Confirmed from exc_thr that RLAN was in the main beam of this FS Rx.
+Confirmed all ULS parameters of this FS (across .csv, .sqlite3 and exc_thr) were used properly.
+
+* For the daily uls parser: manual functionality was run until completion and then analyses were run with the resulting ULS. The automated task was tested by verifying celery logs and more manual testing using the resulting database. 
+
+
+## **Known Issues**
+* None
+
+## **Potential Improvements** 
+* Most if not all of the text files under /var/lib/fbrat/daily\_uls\_parse/data_files can be replaced with a simple database
+* These files contain only one piece of data other than yesterday's database. 
+
+
+## **Version and Date**
+|Version|**v3.3.9**|
+| :- | :- |
+|**Date**|**12/13/2021**|
+
+
+### **Feature Additions/Changes**
+
+### 1. Determine P.452 Clutter Category (for Rural) based on NLCD tile (instead of always assuming Village Center) per Rural-D, Rural-C and Rural-V below.
+* Urban: if NLCD tile = 23 or 24
+* Suburban: if NLCD tile = 22 or 21
+* Rural-D (Deciduous tree): if NLCD tile = 41, 43 or 90
+* Rural-C (Coniferous tree): if NLCD tile = 42
+* Rural-V (Village Center): otherwise
+
+**Reason for feature addition/change :** FCC R&O Requirement
+
+### 2. Determine RLAN morphology (used to determine WinnerII and Clutter loss model) based on NLCD tile (rather than on population density threshold) per below.
+* Urban: if NLCD tile = 23 or 24
+* Suburban: if NLCD tile = 22 or 21
+* Rural: Otherwise
+
+**Reason for feature addition/change :** Wi-Fi Alliance Test Vector
+
+
+### 3. Assess Channel availability for all scan points - with uniform spacing - within the RLAN uncertainty region, with scanning resolution configurable from AFC-Config.
+
+**Reason for feature addition/change :** Wi-Fi Alliance Test Vector
+
+
+### 4. Ability add clutter at FS RX (when FS Rx is at least 1km from RLAN and has AGL height <= 10m). This is configurable from AFC Config.
+
+**Reason for feature addition/change :** Wi-Fi Alliance Test Vector
+
+
+### 5. Ability to configure the following ITM parameters (from AFC Config):
+* Polarization
+* Ground Type to set Dielectric Constant and Conductivity
+* Points in the Path Profile (minimum spacing and maximum points)
+
+**Reason for feature addition/change :** Wi-Fi Alliance Test Vector
+
+
+### 6. Derive ITM parameter "Surface refractivity" from ITU-R Recommendation P.452 surface refractivity map (instead of using a constant value). The value is set to that at the mid-point of the path between the AFC Device and FS Receiver.
+
+**Reason for feature addition/change :** Wi-Fi Alliance Test Vector
+
+
+### 7. Derive ITM parameter "Climate" from ITU-R Recommendation P.617-3 Radio Climate map and set to the smaller value of that at RLAN and FS Rx (per P.617-3).
+
+**Reason for feature addition/change :** Wi-Fi Alliance Test Vector
+
+
+### 8. Make FS Receiver Feederloss and Noise Floor configurable for UNII-5, UNII-7 and other frequencies in AFC-config.
+
+**Reason for feature addition/change :** Wi-Fi Alliance Test Vector
+
+
+### 9. The ULS Script Parser has been integrated with the GUI. However, this is not fully functional yet and is still under development.
+
+**Reason for feature addition/change :** ULS Script Parser
+
+
+
+## **Interface Changes**
+There have been interface (API) changes for all feature changes 1 through 7 in Section 2 above as all of those options have been made configurable from the GUI.
+
+## **Database Changes**
+NLCD Database has been added to  /usr/share/fbrat/rat_transfer.
+
+## **Bug Fixes**
+* RLAN outside RAS exclusion zone was getting channels overlapping with RAS frequency band blocked.
+
+## **Testing Done**
+All changes above have been tested manually in the fashion of previous builds.
+This involves setting up tests that check whether the desired configuration (as set in the GUI) has been used by the AFC-Engine (the C++ code) and whether the expected implementation was done - by checking the exc_thr file, QGIS (to lookup NLCD tile), engine logs (to verify ITM parameters) and the kmz file (to verify orientation of scanning points).
+In addition, an end-to-end regression test has been done after each change.
+Note that as we have started upgrading the code for more rigorous unit-testing, we performed unit-tests on Climate and Surface Refractivity functions as those could not be verified through external means.
+
+## **Known Issues**
+* ULS Script Parser is currently under testing.
+* For FS links with passive repeater, FS RX is pointed towards FS TX, rather than the passive repeater. This will be fixed in the next release.
+