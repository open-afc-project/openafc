--- conflicted
+++ resolved
@@ -117,13 +117,8 @@
                 "--config-file-path=" + config_file_path,
                 "--output-file-path=" + response_file_path,
                 "--temp-dir=" + temp_dir,
-<<<<<<< HEAD
-                "--log-level=" + ("debug" if debug else "info"),
+                "--log-level=" + "debug",
                 "--runtime_opt=" + str(runtime_opts),
-=======
-                # "--log-level=" + ("debug" if debug else "info"),
-                "--log-level=" + "debug",
->>>>>>> 775b0e70
             ]
             proc = subprocess.Popen(cmd, stderr=err_file, stdout=log_file)
 
