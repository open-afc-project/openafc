--- conflicted
+++ resolved
@@ -198,30 +198,10 @@
     LOGGER.debug('in_progress()')
     task_stat = t.getStat()
     if task_stat['runtime_opts'] & RNTM_OPT_GUI:
-<<<<<<< HEAD
         return flask.jsonify(
             percent=0,
             message='In progress...'
         ), 202
-=======
-        progress = None
-        try:
-            with dataif.open("pro", t.getId() + "/progress.txt") as hfile:
-                progress = dataif.read()
-        except:
-            return flask.jsonify(
-                percent=0,
-                message='Initializing...'
-            ), 202
-        buff = six.StringIO(progress)
-        perc = buff.readline()
-        mess = buff.readline()
-        if perc and mess:
-            return flask.jsonify(
-                percent=float(perc),
-                message=mess,
-            ), 202
->>>>>>> 73eda13f
 
     return flask.make_response(
         flask.json.dumps(dict(percent=0, message="Try Again")),
