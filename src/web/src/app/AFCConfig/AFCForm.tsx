--- conflicted
+++ resolved
@@ -308,7 +308,6 @@
             this.setState({ config: conf });
         }
 
-<<<<<<< HEAD
         const setFsClutterConfidence = (n: number | string) => {
             const val = Number(n);
             const conf = this.state.config;
@@ -327,8 +326,7 @@
         }
 
 
-=======
->>>>>>> b42ed808
+
         const getPropagationModelForForm = () => {
             //rlanITMTxClutterMethod is stored at the top level but set in the form
             // so move it down if present
