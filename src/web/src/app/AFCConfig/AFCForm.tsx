--- conflicted
+++ resolved
@@ -322,8 +322,6 @@
             this.setState({ config: conf });
         }
 
-<<<<<<< HEAD
-=======
         const setFsClutterConfidence = (n: number | string) => {
             const val = Number(n);
             const conf = this.state.config;
@@ -343,7 +341,6 @@
 
 
 
->>>>>>> 1be47cb4
         const getPropagationModelForForm = () => {
             //rlanITMTxClutterMethod is stored at the top level but set in the form
             // so move it down if present
