--- conflicted
+++ resolved
@@ -7428,13 +7428,7 @@
 	/**************************************************************************************/
 	/* Create pathTraceFile, for debugging                                                */
 	/**************************************************************************************/
-<<<<<<< HEAD
 	TraceGzipCsv pathTraceGc(pathTraceFile);
-=======
-	auto path_writer = GzipCsvWriter(pathTraceFile);
-	auto &ftrace = path_writer.csv_writer;
-	ftrace->writeRow({"PT_ID","PT_LON (deg)","PT_LAT (deg)","GROUND_DIST (Km)","TERRAIN_HEIGHT_AMSL (m)","LOS_PATH_HEIGHT_AMSL (m)","FSID","DIV_IDX","SEG_IDX","SCAN_PT_IDX","RLAN_HEIGHT_IDX"});
->>>>>>> 52d7e1d2
 	/**************************************************************************************/
 #endif
 
@@ -8129,46 +8123,6 @@
 										}
 									}
 								}
-<<<<<<< HEAD
-#if DEBUG_AFC
-								if (traceFlag&&(!contains2D)) {
-									if (uls->ITMHeightProfile) {
-										double lon1Rad = rlanCoord.longitudeDeg*M_PI/180.0;
-										double lat1Rad = rlanCoord.latitudeDeg*M_PI/180.0;
-										int N = ((int) uls->ITMHeightProfile[0]) + 1;
-										for(int ptIdx=0; ptIdx<N; ptIdx++) {
-											Vector3 losPathPosn = (((double) (N-1-ptIdx))/(N-1))*rlanPosn + (((double) ptIdx)/(N-1))*ulsRxPos;
-						                	GeodeticCoord losPathPosnGeodetic = EcefModel::ecefToGeodetic(losPathPosn);
-
-                                        	double ptLon = losPathPosnGeodetic.longitudeDeg;
-                                        	double ptLat = losPathPosnGeodetic.latitudeDeg;
-                                        	double losPathHeight = losPathPosnGeodetic.heightKm*1000.0;
-
-											double lon2Rad = ptLon*M_PI/180.0;
-											double lat2Rad = ptLat*M_PI/180.0;
-											double slat = sin((lat2Rad-lat1Rad)/2);
-											double slon = sin((lon2Rad-lon1Rad)/2);
-											double ptDistKm = 2*CConst::averageEarthRadius*asin(sqrt(slat*slat+cos(lat1Rad)*cos(lat2Rad)*slon*slon))*1.0e-3;
-
-											traceGc.ptId = boost::format("PT_%d") % ptIdx;
-											traceGc.lon = losPathPosnGeodetic.longitudeDeg;
-											traceGc.lat = losPathPosnGeodetic.latitudeDeg;
-											traceGc.dist = ptDistKm;
-											traceGc.amsl = uls->ITMHeightProfile[2+ptIdx];
-											traceGc.losAmsl = losPathHeight;
-											traceGc.fsid = uls->getID();
-											traceGc.divIdx = divIdx;
-											traceGc.segIdx = segIdx;
-											traceGc.scanPtIdx = scanPtIdx;
-											traceGc.rlanHtIdx = rlanPosnIdx;
-											traceGc.completeRow();
-										}
-									}
-								}
-#endif
-							}
-=======
->>>>>>> 52d7e1d2
 
 #if DEBUG_AFC
 								if (traceFlag&&(!contains2D)) {
