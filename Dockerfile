--- conflicted
+++ resolved
@@ -1,32 +1,5 @@
-<<<<<<< HEAD
 FROM openafc/centos-build-image:3.3.10.2 as build_image
 COPY CMakeLists.txt LICENSE.txt svnrevision.txt version.txt fbrat.rpmlintrc Doxyfile.in /wd/
-=======
-FROM centos:7.7.1908 as build_image
-RUN groupadd -g 1003 fbrat
-RUN useradd -u 1003 -g 1003 -m -b /var/lib -s /sbin/nologin fbrat
-RUN curl -sL https://rpm.nodesource.com/setup_14.x | bash -
-RUN curl --silent --location https://dl.yarnpkg.com/rpm/yarn.repo | tee /etc/yum.repos.d/yarn.repo
-RUN rpm --import https://dl.yarnpkg.com/rpm/pubkey.gpg
-RUN yum -y install epel-release
-COPY prereqs /wd/prereqs/
-
-RUN cd /wd/prereqs/repo/ && \
-    yum -y install subversion rpm-build python2-devel redhat-rpm-config rpmlint cmake3 \
-	ninja-build gcc-c++ minizip-devel boost169-devel qt5-qtbase-devel python-nose checkpolicy \
-	selinux-policy-devel selinux-policy-targeted yarn \
-	iturp452-0.0.0-17626.el7.x86_64.rpm iturp452-devel-0.0.0-17626.el7.x86_64.rpm \
-	iturp452-debuginfo-0.0.0-17626.el7.x86_64.rpm
-RUN cd /wd/prereqs/repo/ && rpmbuild --rebuild python-wtforms-2.2.1-6.el7.src.rpm
-RUN cd /wd/prereqs/repo/ && \
-    yum -y install /root/rpmbuild/RPMS/noarch/python2-wtforms-2.2.1-6.el7.noarch.rpm \
-	python-flask-wtf-0.14.2-7.el7.noarch.rpm
-# stage BUILD
-COPY build-rpm.sh /wd/
-
-
-COPY CMakeLists.txt LICENSE.txt svnrevision.txt version.txt fbrat.rpmlintrc /wd/
->>>>>>> c9fe08f5
 COPY cmake /wd/cmake/
 COPY pkg /wd/pkg/
 COPY selinux /wd/selinux/
@@ -34,7 +7,6 @@
 RUN sh -x /wd/build-rpm.sh
 
 # Stage Install
-<<<<<<< HEAD
 FROM openafc/centos-preinstall-image:3.3.10.2 as install_image
 RUN mkdir -p /repos/CentOS/7/7/Packages 
 COPY --from=build_image /wd/build/dist/RPMS/x86_64/fbrat* /root/rpmbuild/RPMS/noarch/python2-wtforms-2.2.1-6.el7.noarch.rpm /repos/CentOS/7/7/Packages/ 
@@ -42,39 +14,6 @@
 RUN echo -e "[fbrat-repo]\nname=FBRAT-Repo\nbaseurl=file:///repos/CentOS/7/7/Packages/\ngpgcheck=0\nenabled=1\n" >> /etc/yum.repos.d/fbrat-repo.repo
 RUN yum install -y /repos/CentOS/7/7/Packages/fbrat* \
     /repos/CentOS/7/7/Packages/python2-wtforms-2.2.1-6.el7.noarch.rpm python-flask-wtf-0.14.2-7.el7.noarch.rpm
-=======
-FROM centos:7.7.1908 as install_image
-RUN groupadd -g 1003 fbrat
-RUN useradd -u 1003 -g 1003 -m -b /var/lib -s /sbin/nologin fbrat
-COPY --from=build_image /wd/build/dist/RPMS/x86_64/fbrat* /root/rpmbuild/RPMS/noarch/python2-wtforms-2.2.1-6.el7.noarch.rpm /wd/pkgs/
-COPY prereqs /wd/prereqs/
-
-RUN yum install -y https://yum.puppetlabs.com/puppet5-release-el-7.noarch.rpm epel-release && \
-    cd /wd/prereqs/repo/ && \
-    yum install -y \
-    rabbitmq-server \
-	postfix \
-	python2-flask-mail-0.9.1-2.el7.noarch.rpm \
-	python2-flask-user-1.0.1.5-1.el7.noarch.rpm \
-    python2-flask_jsonrpc-0.3.1-1.el7.noarch.rpm \
-	python-flask-wtf-0.14.2-7.el7.noarch.rpm \
-	/wd/pkgs/python2-wtforms-2.2.1-6.el7.noarch.rpm \
-	python2-jsmin-2.2.2-2.el7.noarch.rpm \
-	python-wsgidav-2.4.1-1.el7.noarch.rpm \
-	rpmconf \
-	boost169-thread \
-	createrepo \
-	puppet-agent \
-	httpd-2.4.6-97.el7.centos.1.x86_64 \
-	httpd-tools-2.4.6-97.el7.centos.1.x86_64 \
-	mod_ssl-2.4.6-97.el7.centos.1.x86_64 \
-	/wd/prereqs/repo/iturp452* \
-	/wd/pkgs/fbrat* \
-	mailx \
-	python2-celery \
-	python-psycopg2 \
-	awstats
->>>>>>> c9fe08f5
 
 COPY puppet_for_docker /wd/puppet/
 
@@ -96,11 +35,7 @@
 FROM centos:7.7.1908
 COPY --from=install_image / /
 
-<<<<<<< HEAD
 LABEL version="afc-monolith"
-=======
-LABEL version="fbrat-runtime-env"
->>>>>>> c9fe08f5
 WORKDIR /wd
 EXPOSE 80 443
 ENV PGPORT=5432
