--- conflicted
+++ resolved
@@ -21,23 +21,14 @@
 CELERY_OPTIONS=${CELERY_OPTIONS:="rat_1 rat_2 rat_3 rat_4 rat_5 rat_6 rat_7 rat_8 rat_9 rat_10"}
 CELERY_LOG=${CELERY_LOG:=INFO}
 /bin/celery multi start $CELERY_OPTIONS -A ratapi.tasks.afc_worker --pidfile=/var/run/celery/%n.pid --logfile=/proc/self/fd/2 --loglevel=$CELERY_LOG &
-<<<<<<< HEAD
 if [ "$AFC_PROD_ENV" == "final" ]; then
     # gunicorn
     echo "GUNICORN"
     gunicorn --config gunicorn.conf.py --log-config gunicorn.logs.conf wsgi:app
 else
-    echo "APACHE"
-    # apache
-    HTTPD_OPTIONS=${HTTPD_OPTIONS}
-    echo "/usr/sbin/httpd $HTTPD_OPTIONS -DFOREGROUND >"
-    /usr/sbin/httpd $HTTPD_OPTIONS -DFOREGROUND &
-fi
-=======
-
-# apache
-if [[ ! -z "$HISTORY_HOST" ]]; then
-	printf '<VirtualHost *:80>
+  # apache
+  if [[ ! -z "$HISTORY_HOST" ]]; then
+	  printf '<VirtualHost *:80>
   ServerName %s
   ProxyPassReverse /dbg http://%s:4999/dbg
   ProxyPass /dbg http://%s:4999/dbg
@@ -57,7 +48,7 @@
 HTTPD_OPTIONS=${HTTPD_OPTIONS}
 echo "/usr/sbin/httpd $HTTPD_OPTIONS -DFOREGROUND >"
 /usr/sbin/httpd $HTTPD_OPTIONS -DFOREGROUND &
->>>>>>> 4502af31
+fi
 
 wait
 
