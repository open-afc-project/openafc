--- conflicted
+++ resolved
@@ -31,12 +31,9 @@
 else
 	# apache
 	echo "APACHE"
-<<<<<<< HEAD
-=======
 	if [[ ! -z "$HISTORY_HOST" ]]; then
 		sed -i "/<\/Directory>/a  ProxyPassReverse \/dbg http:\/\/$HISTORY_HOST:4999\/dbg\n  ProxyPass \/dbg http:\/\/$HISTORY_HOST:4999\/dbg\n  ProxyPreserveHost On\n  ProxyRequests Off" $(ls /etc/httpd/conf.d/*-notls.conf)
 	fi
->>>>>>> c55ffda5
 	HTTPD_OPTIONS=${HTTPD_OPTIONS}
 	echo "/usr/sbin/httpd $HTTPD_OPTIONS -DFOREGROUND >"
 	/usr/sbin/httpd $HTTPD_OPTIONS -DFOREGROUND &
