--- conflicted
+++ resolved
@@ -7,27 +7,6 @@
 #
 
 if [ "$AFC_DEVEL_ENV" == "devel" ]; then
-<<<<<<< HEAD
-	apk add build-base cmake samurai gdal-dev bash gdb xterm vim \
-	boost-dev qt5-qtbase-dev armadillo-dev minizip-dev libbsd-dev  \
-    libxt-dev motif-dev
-
-    cd /wd
-    tar xvfpz ddd-3.3.12.tar.gz
-    cd ddd-3.3.12
-    ./configure CXXFLAGS=-fpermissive
-    make
-    make install
-    cd /wd
-    rm -rf ddd-3.3.12
-
-    addgroup -g 500 mmandell
-    adduser -u 1000 -G mmandell -H -D mmandell -s /bin/bash
-    addgroup fbrat mmandell
-    printf "asdf\nasdf\n" | passwd root
-    printf "asdf\nasdf\n" | passwd mmandell
-    chmod u+s /bin/su
-=======
     apk add build-base cmake samurai gdal-dev \
     boost-dev qt5-qtbase-dev armadillo-dev minizip-dev libbsd-dev \
     bash gdb musl-dbg musl-dev strace sudo \
@@ -51,7 +30,6 @@
         echo '%wheel ALL=(ALL) NOPASSWD: ALL' > /etc/sudoers.d/wheel
         addgroup $AFC_WORKER_USER wheel
     fi
->>>>>>> 61df5b3a
 else
     apk del apk-tools libc-utils py3-pip
 fi
